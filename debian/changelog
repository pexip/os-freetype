<<<<<<< HEAD
freetype (2.9.1-3+deb10u2pexip1) pexip; urgency=medium

  * Pull in new upstream version

 -- Steve McIntyre <steve.mcintyre@pexip.com>  Mon, 26 Oct 2020 16:23:09 +0000

freetype (2.9.1-3+deb10u2) buster-security; urgency=high
=======
freetype (2.10.4+dfsg-1) unstable; urgency=medium

  * New upstream version:
    - Fix for CVE-2020-15999 (heap buffer overflow) now included.
    - New flag `FT_OUTLINE_OVERLAP' available to make the smooth rasterizer do
      4x4 oversampling to mitigate artifacts in pixels partially covered by
      overlapping contours. This at least quadruples the rendering time.
      FreeType automatically uses this rendering mode if a glyph in a TrueType
      font has the `OVERLAP_SIMPLE' or `OVERLAP_COMPOUND' bit set.
    - Including FreeType header files via FT_*_H macros is no longer required.
      Downstream packages are encouraged to include the FreeType headers via
      standard paths, e.g. #include <freetype/freetype.h>.
    - Support for building with Meson.
    - Fixes for various memory leaks, primarily in the CFF driver module.
    - Jam support has been removed.
    - Many improvements to demo programs.
    - The obsolete `HAVE_STDINT_H' probing macro has been removed.
    - Public macro definitions required by the FreeType API have been moved to
      include/freetype/config/public-macros.h.
    - Private macro definitions used by the FreeType API have been moved to
      include/freetype/config/compiler-macros.h.
    - New common header for integer data types added.
  * debian/control:
    - Build-Depend on zlib1g-dev | libz-dev.
    - Raise Standards-Version from 4.5.0 to 4.5.1 (no changes needed).
  * debian/copyright:
    - Update for FreeType 2.10.4.
    - Remove redundant globbing patterns.
  * debian/patches:
    - Drop cve-2020-15999.patch (fix included in FreeType 2.10.4).
    - Refresh enable-subpixel-rendering.patch.
    - Refresh hide-donations-information.patch.
  * debian/rules: Remove debian/udeb directory before building.
  * debian/tests/libfreetype-dev: Replace the FT_FREETYPE_H macro with a
    standard header inclusion.
>>>>>>> bb3f81b9

 -- Hugh McMaster <hugh.mcmaster@outlook.com>  Sat, 05 Dec 2020 19:20:58 +1100

freetype (2.10.2+dfsg-4) unstable; urgency=high

  * debian/patches: Add upstream patch for CVE-2020-15999 (Closes: #972586).
    - Prevent heap buffer overflow when handling embedded PNG bitmaps
      in malformed TrueType font files.

 -- Hugh McMaster <hugh.mcmaster@outlook.com>  Wed, 21 Oct 2020 09:39:47 +1100

freetype (2.10.2+dfsg-3) unstable; urgency=medium

  [ Simon McVittie ]
  * d/tests: Add a superficial compile/link/run autopkgtest (Closes: #964246).

  [ Hugh McMaster ]
  * debian/rules:
    - Update a comment.
    - Fix whitespace formatting.
    - Override dh_auto_clean to clean up ft2demos.
    - Override dh_auto_clean to remove objs/.libs/libfreetype.ver.
    - Run a separate build sequence for libfreetype6-udeb, which should not
      depend on libbrotli1 (Closes: #964774).
  * Minor stylistic changes to d/tests/libfreetype-dev.
    - Thanks to Simon McVittie for writing the autopkgtest.

 -- Hugh McMaster <hugh.mcmaster@outlook.com>  Wed, 15 Jul 2020 22:10:01 +1000

freetype (2.10.2+dfsg-2) unstable; urgency=medium

  * debian/control: Add libbrotli-dev as a dependency of libfreetype-dev
    (Closes: #964185).

 -- Hugh McMaster <hugh.mcmaster@outlook.com>  Fri, 03 Jul 2020 22:40:45 +1000

freetype (2.10.2+dfsg-1) unstable; urgency=medium

  * New upstream version:
    - Support for WOFF2 fonts.
    - Type 1 fonts with non-integer metrics are now supported by the new
      (CFF) engine introduced in FreeType 2.9.
    - Auto-hinter support for Hanifi Rohingya.
  * Repack to remove non-DFSG-compatible minified JavaScript files from the
    main upstream tarball.
  * debian/control:
    - Raise Standards-Version to 4.5.0 from 4.4.1.
    - Sort Build-Depends list.
    - Use debhelper-compat version 13.
    - Build-Depend on libbrotli-dev to support WOFF2 fonts.
    - Sort the libfreetype-dev Depends field.
    - Recommend fonts-material-design-icons-iconfont with freetype2-doc.
  * debian/copyright:
    - Update for FreeType 2.10.2.
    - Add Files-Excluded field.
    - Remove copyright information for Excluded files.
  * debian/gbp.conf:
    - Always use pristine-tar.
    - Add component option for import-orig and export-orig.
  * Add debian/not-installed.
  * debian/patches:
    - Drop scale-phantom-points.patch and verbose-libtool.patch.
    - remove-gstatic-code.patch: Update file paths and patch content.
    - fix-js-doc-paths.patch: Add missing HTML files.
    - hide-donations-information.patch: Refresh patch.
    - Update patch order in the series file.
  * debian/rules:
    - Remove the dh_auto_install override.
    - Stop moving the HTML documentation (problem fixed upstream).
    - Force installation of correct ChangeLog for freetype2-demos.
    - Install the HTML documentation in libfreetype-dev but package the files
      in freetype2-doc (as preferred by Debian Policy section 12.3).
    - Install the CHANGES and PCF README files in libfreetype-dev.
    - Do not install docs/reference/assets/images. These files are not used.
    - Drop the reference/README installation exclusion in freetype2-docs.
  * debian/watch:
    - Download xz-compressed tarballs (Closes: #952973).
    - Update the filenamemangle used with the ft2docs tarball component.
    - Don't call uupdate.
    - Repack the main upstream source tarball to comply with the DFSG.
  * freetype2-demos:
    - Update manpage source path.
    - Use renamed lintian tag.
  * freetype2-doc:
    - Update doc-base registration paths.
    - Install jQuery symlink in libfreetype-dev.
    - Update paths in lintian overrides.

 -- Hugh McMaster <hugh.mcmaster@outlook.com>  Thu, 02 Jul 2020 22:00:01 +1000

freetype (2.10.1-2) unstable; urgency=medium

  * Release to unstable.
  * debian/control:
    - Raise Standards-Version to 4.4.1 from 4.4.0 (no changes needed).
    - Add Rules-Requires-Root: no.
  * debian/rules:
    - Move the FreeType API Reference location to docs/reference to revert an
      incorrect upstream change introduced in FreeType 2.10.
    - Update dh_installdocs-indep path exclusion to account for the change to
      the API Reference path.
  * debian/patches:
    - Drop fix-api-reference-hyperlink.patch.
    - Add a patch to fix broken JavaScript paths in the documentation.
  * freetype2-doc:
    - Update the API Reference path in the doc-base file.
    - Update Lintian overrides.

 -- Hugh McMaster <hugh.mcmaster@outlook.com>  Mon, 07 Oct 2019 23:42:48 +1100

freetype (2.10.1-1) experimental; urgency=medium

  * New upstream release.
  * libfreetype6-dev has been renamed to libfreetype-dev.
    - libfreetype6-dev is now a transitional package.
    - Please update your build dependencies accordingly.
  * debian/libfreetype6.symbols: Update for FreeType 2.10.1
    - FT_Outline_New_Internal and FT_Outline_Done_Internal have been removed.
      These functions were public by oversight only and were never documented.
    - FreeType's library soname remains unchanged.
  * debian/control:
    - freetype2-doc now Recommends fonts-noto-core.
  * debian/copyright: Update for FreeType 2.10.1.
    - Upstream removed several files in FreeType 2.10.
    - Some new files were added and have their own licences.
  * debian/patches:
    - Drop no-uninitialized-bbox.patch and compiler_hardening_fixes.patch.
      These patches were accepted upstream.
    - Drop revert-wrong-extern.patch (no longer needed).
    - Add a patch to prevent use of fonts.gstatic.com and fonts.googleapis.com
      in the FreeType 2 documentation.
    - Add a patch to fix broken hyperlinks to the FreeType API Reference.
    - Refresh all other patches.
  * debian/rules:
    - Correctly parse FreeType's release version for dh_makeshlibs.
  * freetype2-doc:
    - Most of the documentation is now located in the 'site' sub-directory
      due to an upstream change.
    - Exclude Material Icons and Font Awesome from installation.
    - Add a Lintian override to prevent warnings about duplicate favicons.
    - Update the doc-base file.
  * Add a Debian upstream metadata file.

 -- Hugh McMaster <hugh.mcmaster@outlook.com>  Fri, 16 Aug 2019 20:42:30 +1000

<<<<<<< HEAD
freetype (2.9.1-3+deb10u1pexip3) pexip; urgency=medium

  * Rebuild in buster environment

 -- Steve McIntyre <steve.mcintyre@pexip.com>  Wed, 15 Jul 2020 20:39:09 +0000

freetype (2.9.1-3+deb10u1pexip2) pexip; urgency=medium

  * Rebuild in buster environment

 -- Steve McIntyre <steve.mcintyre@pexip.com>  Wed, 15 Jul 2020 18:29:12 +0000

freetype (2.9.1-3+deb10u1pexip1) pexip; urgency=medium

  * Migrate to Buster

 -- Vincent Sanders <vince@pexip.com>  Tue, 10 Mar 2020 15:58:30 +0000

freetype (2.9.1-3+deb10u1) buster; urgency=medium
=======
freetype (2.9.1-4) unstable; urgency=medium
>>>>>>> bb3f81b9

  * debian/compat: Remove legacy file.
  * debian/control:
    - Build-Depend on debhelper-compat (version 12).
    - Raise Standards-Version to 4.4.0 (no changes needed).
    - Demote Recommends: freetype2-doc to Suggests (Closes: #919284).
  * debian/patches:
    - Add an upstream patch to properly handle phantom points for variable
      hinted fonts (Closes: #932303).

 -- Hugh McMaster <hugh.mcmaster@outlook.com>  Wed, 24 Jul 2019 19:59:39 +1000

freetype (2.9.1-3) unstable; urgency=medium

  * Release to unstable.
  * libfreetype6-dev: No longer install freetype2.m4, as its functionality has
    been superseded by pkg-config.
  * libfreetype6.symbols: Specify libfreetype6-dev in the Build-Depends-Package
    meta-information field.

 -- Hugh McMaster <hugh.mcmaster@outlook.com>  Thu, 22 Nov 2018 21:15:00 +1100

freetype (2.9.1-2) experimental; urgency=medium

  * debian/control:
    - Raise Standards-Version to 4.2.1 (no changes needed).
    - Add Vcs-* fields and point to Salsa.
    - Drop Pre-Depends on dpkg since the required package is in Debian Jessie.
    - Update the libfreetype6-dev package description.
  * debian/rules:
    - Use override_dh_installdocs-indep with freetype2-doc to fix FTBFS when
      only building arch:any binaries.
    - Remove 'dh_installdocs --remaining-packages' from the
      dh_installdocs-indep override as we are only building one
      architecture-independent package.

 -- Hugh McMaster <hugh.mcmaster@outlook.com>  Mon, 24 Sep 2018 22:45:38 +1000

freetype (2.9.1-1) experimental; urgency=medium

  * New maintainer: Hugh McMaster
    - A big thank you to Steve Langasek for maintaining freetype over
      the past 12 years.
  * New upstream release (Closes: #901052):
    - Avoid dereferencing a NULL pointer (CVE-2018-6942) (Closes: #890450).
    - The `freetype-config' script is no longer installed by default
      (Closes: #871470, #886461). All packages depending on libfreetype6-dev
      should use pkg-config to find the relevant CFLAGS and libraries.
    - Fix unaligned access failures caused by 'mmvar' array pointers in the
      TrueType font driver (Closes: #898983).
    - Infinality patches previously integrated upstream (Closes: #698192).
  * Switch to dpkg-source 3.0 (quilt) format.
  * Update debhelper package compatibility to level 11.
  * Introduce freetype2-doc:
    - Move the development documentation from libfreetype6-dev.
    - Declare Replaces+Breaks against libfreetype6-dev.
    - Update the package's doc-base registration.
    - Comment out references to fonts.googleapis.com (Closes: #873432).
    - Add a Dependency on libjs-jquery.
    - Do not install the source jQuery library. Instead, add a symlink
      to the equivalent library provided by Debian.
  * debian/changelog:
    - Remove trailing whitespace.
  * debian/control:
    - Build-Depend on debhelper version 11.
    - Remove the version requirement from the gettext Build-Dependency.
    - Remove automake and quilt from the Build-Depends list.
    - Add libjs-jquery to the Build-Depends list.
    - Raise Standards-Version from 4.0.0 to 4.2.1.
    - Use secure HTTP for the Homepage URI.
    - Update package descriptions.
    - Mark freetype2-demos Multi-Arch: foreign.
    - Rename the XC-Package-Type field to Package-Type.
  * debian/copyright:
    - Use secure HTTP in the Format and Source fields.
    - Update for FreeType 2.9.1.
  * debian/missing-sources:
    - Add source files for jquery.ba-resize.min.js and jquery-1.11.0.min.js.
  * debian/patches:
    - Convert freetype_2.8.1-2.diff into patches.
    - Remove an unused patch: enable-old-cff.patch
    - Remove freetype-config-multi-arch.patch (no longer needed).
    - Refresh other patches.
    - no-web-fonts.patch: Comment out references to fonts.googleapis.com.
    - hide-donations-information.patch: Hide donations information in the
      documentation to prevent several lintian errors.
  * debian/rules:
    - Include the /usr/share/dpkg/pkg-info.mk Makefile library instead of
      calling 'dpkg-parsechangelog'.
    - Add 'hardening=+all' to DEB_BUILD_MAINT_OPTIONS.
    - Remove special handling for libpng12.
    - Remove a legacy workaround for gcc-4.4.
    - Remove legacy 'unpack', 'patch' and 'get-orig-source' recipes.
    - Remove un-needed debhelper overrides and legacy code.
    - Copy docs/CHANGES as docs/NEWS to comply with Debian policy 12.7.
  * Update the libfreetype6 symbols file for FreeType 2.9.1.
  * Add a debian/watch file.
  * Add an upstream cryptographic signature.
  * Remove debian/freetype2-demos.dirs, debian/libfreetype6-udeb.dirs and
    debian/README.source (no longer needed).
  * Update lintian overrides for the freetype source package.
  * Add lintian overrides for freetype2-demos and freetype2-doc.
  * Convert /usr/share/doc/freetype2-demos and /usr/share/doc/libfreetype6-dev
    symlinks to directories.

 -- Hugh McMaster <hugh.mcmaster@outlook.com>  Sat, 14 Jul 2018 18:57:54 +1000

freetype (2.8.1-2) unstable; urgency=high

  * debian/rules: fix SIZEOF_LONG mangling to avoid over-broad matching.
    Closes: #887087.

 -- Steve Langasek <vorlon@debian.org>  Tue, 13 Feb 2018 07:49:55 +0000

freetype (2.8.1-1) unstable; urgency=medium

  * Acknowledge NMUs; thanks to Laurent for the uploads.
    Closes: #857439, #863623.
  * debian/control:
    - Add pkg-config to the Build-Depends list (Closes: #885324).
    - Mark libfreetype6-dev Multi-Arch: same (Closes: #642354).
    - Remove the deprecated Priority: extra field from libfreetype6-udeb.
  * debian/patches/patches-*: Refresh existing patches.
  * debian/patches/patches-freetype/freetype-config-multi-arch.patch:
    - Remove the arch-dependent output of `freetype-config --libs`.
      Closes: #871470, #870618.
    - Exit with an error if freetype-config is called with --libtool.
  * debian/rules:
    - Include /usr/share/dpkg/architecture.mk.
    - Dynamically generate the shlibs dependency version (Closes: #883698).
    - Replace the autoconf definition of SIZEOF_LONG with the compile-time
      constant __SIZEOF_LONG__ to make libfreetype6-dev multi-arch compatible.
  * Thanks to Hugh McMaster <hugh.mcmaster@outlook.com> for preparing these
    changes.

 -- Steve Langasek <vorlon@debian.org>  Fri, 05 Jan 2018 00:42:36 +0000

freetype (2.8.1-0.1) unstable; urgency=medium

  * Non-maintainer upload.
  * New upstream release (Closes: #876132)
    - Refresh debian/patches-ft2demos/compiler_hardening_fixes.patch,
      partially fixed upstream
    - debian/libfreetype6.symbols: Add newly export symbol

 -- Laurent Bigonville <bigon@debian.org>  Mon, 18 Sep 2017 22:42:21 +0200

freetype (2.8-0.2) unstable; urgency=medium

  * Non-maintainer upload.
  * Hide private symbols as upstream is intending (Closes: #863411)
  * Upload to unstable
  * Bump Standards-Version to 4.0.0 (no further changes)

 -- Laurent Bigonville <bigon@debian.org>  Tue, 27 Jun 2017 19:41:24 +0200

freetype (2.8-0.1) experimental; urgency=medium

  * Non-maintainer upload.
  * New upstream release
    - Better protect `flex' handling (CVE-2017-8105) (Closes: #861220)
    - t1_builder_close_contour: Add safety guard (CVE-2017-8287)
      (Closes: #861308)
    - tt_size_reset: Do nothing for CFF2 (CVE-2017-7864) (Closes: #860313)
    - Improve handling for buggy variation fonts (CVE-2017-7857 CVE-2017-7858)
      (Closes: #860307)

 -- Laurent Bigonville <bigon@debian.org>  Fri, 26 May 2017 17:39:07 +0200

freetype (2.7.1-0.1) experimental; urgency=medium

  * Non-maintainer upload.
  * New upstream release (Closes: #837800)
    - debian/patches-freetype, debian/patches-ft2demos: Refreshed
    - Improve the recursive reference detector (Closes: #841029)
    - Fix heap buffer overflow (Closes: #856971 CVE-2016-10244)
  * d/p-freetype/Revert-builds-unix-unix-cc.in-LINK_LIBRARY-Use-expor.patch:
    Revert upstream commit that added the -export-symbols option to libtool,
    we need to review the symbols used in debian before we can hide the
    private one.
  * debian/libfreetype6.symbols: Make any application depending on private
    symbols depend against an invalid package, this will help us to find out
    which packages (if any) are abusing the API.
  * debian/control: Remove duplicate Section to please lintian
  * debian/control: Bump Standards-Version 3.9.8 (no further changes)

 -- Laurent Bigonville <bigon@debian.org>  Sat, 11 Mar 2017 08:25:00 +0100

freetype (2.6.3-3.2+deb9u1pexip1) pexip; urgency=medium

  * New upstream release

 -- John-Mark Bell <jmb@pexip.com>  Mon, 10 Feb 2020 10:19:45 +0000

freetype (2.6.3-3.2pexip1) pexip; urgency=medium

  * Migrate to Stretch

 -- John-Mark Bell <jmb@pexip.com>  Tue, 10 Jul 2018 10:53:39 +0000

freetype (2.6.3-3) unstable; urgency=medium

  * Install the now-available-upstream manpages for freetype-demos.
    Closes: #131137.
  * Register all of the HTML documentation with doc-base.  Closes: #451660.
  * Suppress lintian warning about symbols file declaring dependency on
    other package, which is entirely by design.

 -- Steve Langasek <vorlon@debian.org>  Tue, 01 Mar 2016 06:43:44 +0000

freetype (2.6.3-2) unstable; urgency=medium

  * Adjust symbols file to actually produce invalid dependencies when
    internal symbols are used, as intended.

 -- Steve Langasek <vorlon@debian.org>  Tue, 01 Mar 2016 03:29:18 +0000

freetype (2.6.3-1) unstable; urgency=medium

  * New upstream release.  Closes: #812518, LP: #1521299
    - stem darkening now disabled by default.  Closes: #801370.
  * Avoid marking private symbols as supported from 2.6.1 on.  Apparently
    dpkg-gensymbols doesn't do what I expected for this kind of declaration
    anyway, but we should at least avoid marking them wrong in the source.
  * Update to Standards-Version 3.9.7.

 -- Steve Langasek <vorlon@debian.org>  Tue, 01 Mar 2016 00:04:14 +0000

freetype (2.6.1-0.1) unstable; urgency=medium

  * Non-maintainer upload.
  * New upstream release (Closes: #804050)

 -- Matteo F. Vescovi <mfv@debian.org>  Tue, 10 Nov 2015 21:32:25 +0100

freetype (2.6-2) unstable; urgency=medium

  * Adjust symbols references for private symbols to sort to a higher (fake)
    version number instead of a lower, so that when linking against
    libfreetype without using its symbols, we don't get a wrong dependency on
    libfreetype6 (>= 1.PRIVATE.1).  Closes: #799445.
  * Pass --without-harfbuzz in debian/rules, to avoid opportunistically
    picking this up as a dependency if libharfbuzz-dev is installed.

 -- Steve Langasek <vorlon@debian.org>  Sat, 19 Sep 2015 19:17:07 +0000

freetype (2.6-1) unstable; urgency=medium

  * New upstream release.  Closes: #793751.
    * Includes a fix for a spurious error in FT_Get_SubGlyph_Info.
      Closes: #778493.
    * Includes a fix for an infinite loop in T1 font loading.
      Closes: #798620.
    * Includes a fix for an uninitialized memory bug in font parsers.
      Closes: #798619.
    * Includes fix for an out-of-bounds rate in the Adobe CFF implementation
      (which was not previously enabled in the package build).
      Closes: #773084.
    * Includes a fix for a crasher in xdvi.  Closes: #733894.
    * Fixes support for compressed pcf fonts.  Closes: #780340.
    * Drop various cherrypicked upstream patches from the package.
    * Ship upstream freetype-config manpage in place of our own.
      Closes LP: #1390767.
  * Update symbols file.  Includes dropping various private symbols that
    don't appear to have ever been part of the API.
  * Fix exclusion of redundant license file (txt -> TXT)
  * Re-enable the CFF driver, now that most related fonts have been fixed.
    Closes: #795653.
  * Enable stage1 build without X library dependencies for bootstrapping.
    Closes: #752270, #752271.

 -- Steve Langasek <vorlon@debian.org>  Sat, 12 Sep 2015 07:29:07 +0000

freetype (2.5.2-4) unstable; urgency=medium

  * Fix Savannah bug #43774. Closes #780143.
  * Release 2.5.2-4

 -- Keith Packard <keithp@keithp.com>  Sun, 15 Mar 2015 22:46:29 -0700

freetype (2.5.2-3+deb8u2pexip1) pexip; urgency=low

  * New upstream release

 -- John-Mark Bell <jmb@pexip.com>  Tue, 09 May 2017 15:50:21 +0100

freetype (2.5.2-3+deb8u1pexip1) pexip; urgency=low

  * Migrate to Jessie

 -- John-Mark Bell <jmb@pexip.com>  Wed, 22 Feb 2017 13:59:27 +0000

freetype (2.5.2-3) unstable; urgency=medium

  * Fix Savannah bug #43535. CVE-2014-9675
  * [bdf] Fix Savannah bug #41692. CVE-2014-9675-fixup-1
  * src/base/ftobj.c (Mac_Read_POST_Resource): Additional overflow check
    in the summation of POST fragment lengths. CVE-2014-0674-part-2
  * src/base/ftobjs.c (Mac_Read_POST_Resource): Insert comments and fold
    too long tracing messages. CVS-2014-9674-fixup-2
  * src/base/ftobjs.c (Mac_Read_POST_Resource): Use unsigned long variables to read the lengths in POST fragments. CVE-2014-9674-fixup-1
  * Fix Savannah bug #43538. CVE-2014-9674-part-1
  * Fix Savannah bug #43539. CVE-2014-9673
  * src/base/ftobjs.c (Mac_Read_POST_Resource): Avoid memory leak by
    a broken POST table in resource-fork. CVE-2014-9673-fixup
  * Fix Savannah bug #43540. CVE-2014-9672
  * Fix Savannah bug #43547. CVE-2014-9671
  * Fix Savannah bug #43548. CVE-2014-9670
  * [sfnt] Fix Savannah bug #43588. CVE-2014-9669
  * [sfnt] Fix Savannah bug #43589. CVE-2014-9668
  * [sfnt] Fix Savannah bug #43590. CVE-2014-9667
  * [sfnt] Fix Savannah bug #43591. CVE-2014-9666
  * Change some fields in `FT_Bitmap' to unsigned type. CVE-2014-9665
  * Fix uninitialized variable warning. CVE-2014-9665-fixup-2
  * Make `FT_Bitmap_Convert' correctly handle negative `pitch' values.
    CVE-2014-9665-fixup
  * [type1, type42] Fix Savannah bug #43655. CVE-2014-9664
  * [sfnt] Fix Savannah bug #43656. CVE-2014-9663
  * [cff] Fix Savannah bug #43658. CVE-2014-9662
  * [type42] Allow only embedded TrueType fonts. CVE-2014-9661
  * [bdf] Fix Savannah bug #43660. CVE-2014-9660
  * [cff] Fix Savannah bug #43661. CVE-2014-9659
  * [sfnt] Fix Savannah bug #43672. CVE-2014-9658
  * [truetype] Fix Savannah bug #43679. CVE-2014-9657
  * [sfnt] Fix Savannah bug #43680. CVE-2014-9656
  * All CVEs patched. Closes: #777656.

 -- Keith Packard <keithp@keithp.com>  Mon, 23 Feb 2015 22:04:36 -0800

freetype (2.5.2-2) unstable; urgency=medium

  * Acknowledge security NMU; thanks to Michael Gilbert.
  * Standards-Version 3.9.6.
  * Bump debhelper build-dependency to 9.
  * debian/patches/enable-old-cff.patch: disable the new CFF hinter from
    Adobe, working around wrong hinting with some toolkits on Linux.  Thanks
    to Samat K Jain <samat@samat.org> for preparing the patch.
    Closes: #730742.
  * debian/patches-freetype/0001-Fix-Savannah-bug-40997.patch: Cherry-pick
    upstream patch to fix a double free.  Closes: #747002, LP: #1310728.
  * debian/patches-freetype/0002-Fix-Savannah-bug-42418.patch: Cherry-pick
    upstream patch to fix cjk font rendering issue.  LP: #1310017.
  * debian/patches-freetype/verbose-libtool.patch: don't let libtool
    suppress compiler output.
  * debian/patches-freetype/no-uninitialized-bbox.patch: ensure that our
    variable is reliably initialized before use, fixing a build failure on
    ppc64el when building with -O3.

 -- Steve Langasek <vorlon@debian.org>  Fri, 19 Sep 2014 06:27:10 +0000

freetype (2.5.2-1.1) unstable; urgency=high

  * Non-maintainer upload by the Security Team.
  * Fix two security issues in the CFF rasterizer (closes: #741299)
    - CVE-2014-2240: out-of-bounds read/write in cf2hints.c.
    - CVE-2014-2241: denial-of-service in cf2ft.c.

 -- Michael Gilbert <mgilbert@debian.org>  Mon, 28 Jul 2014 02:56:08 +0000

freetype (2.5.2-1) unstable; urgency=low

  * New upstream release
    - fixes a crasher bug with certain fonts.  Closes: #733052.
    - drop of additional symbols which were previously exported but are only
      meant for debugging and upstream recommends not enabling them when
      building in "release mode".  If this impacts users of freetype, we can
      re-enable these symbols later.
  * Call autogen.sh on build to refresh autotools; not using dh-autoreconf
    because the upstream directory structure is non-standard and it's a
    throw-away dir, so there's no advantage to dh-autoreconf's rollback
    support.
  * Fix symbols file with respect to more complete version info found in
    Ubuntu.
  * Drop debian/patches-ft2demos/compiler-warning-fixes.patch, which is
    actually a bug in the compiler_hardening_fixes.patch; fix it there
    instead.
  * Fix libpng detection when cross-building.

 -- Steve Langasek <vorlon@debian.org>  Wed, 25 Dec 2013 09:06:22 +0000

freetype (2.5.1-2) unstable; urgency=low

  * Drop unnecessary GPLv2.txt from libfreetype6-dev.
  * Add missing dependency on libpng-dev to libfreetype6-dev.
    Closes: #732062.

 -- Steve Langasek <vorlon@debian.org>  Tue, 17 Dec 2013 20:04:17 -0800

freetype (2.5.1-1) unstable; urgency=low

  * New upstream release.  Closes: #717952, #729231.
    - Add build-dependency on libpng-dev.
    - Dropped patches, included upstream: savannah-bug-35847.patch,
      savannah-bug-35833.patch, savannah-bug-37905.patch,
      savannah-bug-37906.patch, savannah-bug-37907.patch
    - Internal symbols have been dropped in this version.  No soname change
      because the symbols are not supposed to be used, but past experience
      suggests that this may break some third-party software anyway.
  * compiler_hardening_fixes.patch: fix wrong snprintf() calls in ttdebug.c
    that cause an overflow 100% of the time.
  * debian/patches-ft2demos/compiler-warning-fixes.patch: Fix a wrong
    cast that triggers a compiler warning.
  * debian/patches-ft2demos/revert-wrong-extern.patch: revert wrong
    upstream commit that causes a build failure.

 -- Steve Langasek <vorlon@debian.org>  Thu, 28 Nov 2013 07:05:47 +0000

freetype (2.4.9-1.1) unstable; urgency=high

  * Non-maintainer upload.
    Upload ACKed by Steve Langasek <vorlon@debian.org> on #debian-devel.
  * Add savannah-bug-37905.patch patch
    [SECURITY] CVE-2012-5668: NULL Pointer Dereference in bdf_free_font.
    (Closes: #696691)
  * Add savannah-bug-37906.patch patch
    [SECURITY] CVE-2012-5669: Out-of-bounds read in _bdf_parse_glyphs.
    (Closes: #696691)
  * Add savannah-bug-37907.patch patch
    [SECURITY] CVE-2012-5670: Out-of-bounds write in _bdf_parse_glyphs.
    (Closes: #696691)

 -- Salvatore Bonaccorso <carnil@debian.org>  Fri, 28 Dec 2012 21:32:28 +0100

freetype (2.4.9-1) unstable; urgency=low

  * New upstream release
    - upstream fix for multiple vulnerabilities: CVE-2012-1126,
      CVE-2012-1133, CVE-2012-1134, CVE-2012-1136, CVE-2012-1142,
      CVE-2012-1144. and others.  Closes: #662864.
    - update symbols file for a new symbol, ft_raccess_guess_table
  * debian/patches-freetype/savannah-bug-35847.patch,
    debian/patches-freetype/savannah-bug-35833.patch: pull two bugfixes from
    upstream git on top of 2.4.9, to address regressions affecting
    ghostscript.  Thanks to Till Kamppeter for pointing this out.
  * push CPPFLAGS into CFLAGS for ft2demos, so our demos will be secure.
    Closes: #663613.
  * don't let a quiltrc override our QUILT_PATCHES settings in debian/rules.
    Closes: #617217.
  * Migrate debian/copyright to copyright-format 1.0, and fix up the upstream
    URL.  Closes: #642059.

 -- Steve Langasek <vorlon@debian.org>  Sat, 24 Mar 2012 23:35:16 +0000

freetype (2.4.8-1ubuntu2.3pexip1) pexip; urgency=low

  * New upstream release

 -- John-Mark Bell <jmb@pexip.com>  Thu, 17 Sep 2015 16:00:35 +0100

freetype (2.4.8-1ubuntu2.3) precise-security; urgency=medium

  * SECURITY UPDATE: uninitialized memory reads (LP: #1449225)
    - debian/patches-freetype/savannah-bug-41309.patch: fix use of
      uninitialized data in src/cid/cidload.c, src/psaux/psobjs.c,
      src/type1/t1load.c, src/type42/t42parse.c.
    - No CVE number
  * SECURITY UPDATE: denial of service via infinite loop in parse_encode
    (LP: #1492124)
    - debian/patches-freetype/savannah-bug-41590.patch: protect against
      invalid charcode in src/type1/t1load.c.
    - No CVE number

 -- Marc Deslauriers <marc.deslauriers@ubuntu.com>  Thu, 10 Sep 2015 07:10:41 -0400

freetype (2.4.8-1ubuntu2.2pexip1) pexip; urgency=low

  * New upstream release

 -- John-Mark Bell <jmb@pexip.com>  Tue, 24 Feb 2015 23:18:47 +0000

freetype (2.4.8-1ubuntu2.2) precise-security; urgency=medium

  * SECURITY UPDATE: denial of service and possible code execution via
    multiple security issues
    - debian/patches-freetype/CVE-2014-96xx/*.patch: backport a large
      quantity of upstream commits to fix multiple security issues.
    - CVE-2014-9656
    - CVE-2014-9657
    - CVE-2014-9658
    - CVE-2014-9660
    - CVE-2014-9661
    - CVE-2014-9663
    - CVE-2014-9664
    - CVE-2014-9666
    - CVE-2014-9667
    - CVE-2014-9669
    - CVE-2014-9670
    - CVE-2014-9671
    - CVE-2014-9672
    - CVE-2014-9673
    - CVE-2014-9674
    - CVE-2014-9675

 -- Marc Deslauriers <marc.deslauriers@ubuntu.com>  Tue, 24 Feb 2015 10:35:56 -0500

freetype (2.4.8-1ubuntu2.1pexip1) pexip; urgency=low

  * Prepare Pexip packaging

 -- John-Mark Bell <jmb@pexip.com>  Tue, 24 Dec 2013 17:01:35 +0000

freetype (2.4.8-1ubuntu2.1) precise-security; urgency=low

  * SECURITY UPDATE: denial of service and possible code execution via NULL
    pointer dereference
    - debian/patches-freetype/CVE-2012-5668.patch: reset props_size in case
      of allocation error in src/bdf/bdflib.c.
    - CVE-2012-5668
  * SECURITY UPDATE: denial of service and possible code execution via heap
    buffer over-read in BDF parsing
    - debian/patches-freetype/CVE-2012-5669.patch: use correct array size
      in src/bdf/bdflib.c.
    - CVE-2012-5669

 -- Marc Deslauriers <marc.deslauriers@ubuntu.com>  Fri, 11 Jan 2013 13:45:45 -0500

freetype (2.4.8-1ubuntu2) precise; urgency=low

  * debian/patches-freetype/revert_scalable_fonts_metric.patch:
    - revert commit "Fix metrics on size request for scalable fonts.",
      it's breaking gtk underlining markups and creating some other 
      issues as well (lp: #972223)

 -- Sebastien Bacher <seb128@ubuntu.com>  Tue, 03 Apr 2012 10:42:05 +0200

freetype (2.4.8-1ubuntu1) precise; urgency=low

  * SECURITY UPDATE: Denial of service via crafted BDF font (LP: #963283)
    - debian/patches-freetype/CVE-2012-1126.patch: Perform better input
      sanitization when parsing properties. Based on upstream patch.
    - CVE-2012-1126
  * SECURITY UPDATE: Denial of service via crafted BDF font
    - debian/patches-freetype/CVE-2012-1127.patch: Perform better input
      sanitization when parsing glyphs. Based on upstream patch.
    - CVE-2012-1127
  * SECURITY UPDATE: Denial of service via crafted TrueType font
    - debian/patches-freetype/CVE-2012-1128.patch: Improve loop logic to avoid
      NULL pointer dereference. Based on upstream patch.
    - CVE-2012-1128
  * SECURITY UPDATE: Denial of service via crafted Type42 font
    - debian/patches-freetype/CVE-2012-1129.patch: Perform better input
      sanitization when parsing SFNT strings. Based on upstream patch.
    - CVE-2012-1129
  * SECURITY UPDATE: Denial of service via crafted PCF font
    - debian/patches-freetype/CVE-2012-1130.patch: Allocate enough memory to
      properly NULL-terminate parsed properties strings. Based on upstream
      patch.
    - CVE-2012-1130
  * SECURITY UPDATE: Denial of service via crafted TrueType font
    - debian/patches-freetype/CVE-2012-1131.patch: Use appropriate data type to
      prevent integer truncation on 64 bit systems when rendering fonts. Based
      on upstream patch.
    - CVE-2012-1131
  * SECURITY UPDATE: Denial of service via crafted Type1 font
    - debian/patches-freetype/CVE-2012-1132.patch: Ensure strings are of
      appropriate length when loading Type1 fonts. Based on upstream patch.
    - CVE-2012-1132
  * SECURITY UPDATE: Denial of service and arbitrary code execution via
    crafted BDF font
    - debian/patches-freetype/CVE-2012-1133.patch: Limit range of negative
      glyph encoding values to prevent invalid array indexes. Based on
      upstream patch.
    - CVE-2012-1133
  * SECURITY UPDATE: Denial of service and arbitrary code execution via
    crafted Type1 font
    - debian/patches-freetype/CVE-2012-1134.patch: Enforce a minimum Type1
      private dictionary size to prevent writing past array bounds. Based on
      upstream patch.
    - CVE-2012-1134
  * SECURITY UPDATE: Denial of service via crafted TrueType font
    - debian/patches-freetype/CVE-2012-1135.patch: Perform proper bounds
      checks when interpreting TrueType bytecode. Based on upstream patch.
    - CVE-2012-1135
  * SECURITY UPDATE: Denial of service and arbitrary code execution via
    crafted BDF font
    - debian/patches-freetype/CVE-2012-1136.patch: Ensure encoding field is
      defined when parsing glyphs. Based on upstream patch.
    - CVE-2012-1136
  * SECURITY UPDATE: Denial of service via crafted BDF font
    - debian/patches-freetype/CVE-2012-1137.patch: Allocate sufficient number
      of array elements to prevent reading past array bounds. Based on
      upstream patch.
    - CVE-2012-1137
  * SECURITY UPDATE: Denial of service via crafted TrueType font
    - debian/patches-freetype/CVE-2012-1138.patch: Correct typo resulting in
      invalid read from wrong memory location. Based on upstream patch.
    - CVE-2012-1138
  * SECURITY UPDATE: Denial of service via crafted BDF font
    - debian/patches-freetype/CVE-2012-1139.patch: Check array index values to
      prevent reading invalid memory. Based on upstream patch.
    - CVE-2012-1139
  * SECURITY UPDATE: Denial of service via crafted PostScript font
    - debian/patches-freetype/CVE-2012-1140.patch: Fix off-by-one error in
      boundary checks. Based on upstream patch.
    - CVE-2012-1140
  * SECURITY UPDATE: Denial of service via crafted BDF font
    - debian/patches-freetype/CVE-2012-1141.patch: Initialize field elements
      to prevent invalid read. Based on upstream patch.
    - CVE-2012-1141
  * SECURITY UPDATE: Denial of service via crafted Windows FNT/FON font
    - debian/patches-freetype/CVE-2012-1142.patch: Perform input sanitization
      on first and last character code fields. Based on upstream patch.
    - CVE-2012-1142
  * SECURITY UPDATE: Denial of service via crafted font
    - debian/patches-freetype/CVE-2012-1143.patch: Protect against divide by
      zero when dealing with 32 bit types. Based on upstream patch.
    - CVE-2012-1143
  * SECURITY UPDATE: Denial of service and arbitrary code execution via
    crafted TrueType font
    - debian/patches-freetype/CVE-2012-1144.patch: Perform input sanitization
      on the first glyph outline point value. Based on upstream patch.
    - CVE-2012-1144

 -- Tyler Hicks <tyhicks@canonical.com>  Fri, 23 Mar 2012 12:13:46 -0500

freetype (2.4.8-1) unstable; urgency=high

  * New upstream release
    - upstream fix for CVE-2011-3439.  Closes: #649122.
    - adjust libfreetype6.symbols for a newly-exported function.

 -- Steve Langasek <vorlon@debian.org>  Thu, 17 Nov 2011 22:28:14 +0000

freetype (2.4.7-2) unstable; urgency=low

  * Use dpkg-buildflags through debhelper.
  * Don't set -Werror in CFLAGS on alpha or m68k, to work around a compiler
    bug.  Closes: #646334.

 -- Steve Langasek <vorlon@debian.org>  Mon, 24 Oct 2011 22:02:32 +0000

freetype (2.4.7-1) unstable; urgency=low

  * New upstream release
    - upstream fix for CVE-2011-3256.  Closes: #646120.
    - drop debian/patches-freetype/0001-Fix-Savannah-bug-33992.patch,
      included upstream.
  * Pass --without-bzip2 to configure, to avoid unwanted dependency on
    libbz2.  Closes: #639638.
  * Standards-Version 3.9.2.

 -- Steve Langasek <vorlon@debian.org>  Sat, 22 Oct 2011 20:18:59 +0000

freetype (2.4.6-2) unstable; urgency=low

  * debian/patches-freetype/0001-Fix-Savannah-bug-33992.patch: [PATCH]
    Fix Savannah bug #33992.  Thanks to David Bevan
    <david.bevan@pb.com>.  Closes: #638348.

 -- Steve Langasek <vorlon@debian.org>  Sat, 20 Aug 2011 06:30:18 +0000

freetype (2.4.6-1) unstable; urgency=low

  * New upstream release
    - fixes CVE-2011-0226, a vulnerability in parsing of Type 1 fonts.
      Closes: #635871.
    - upstream now builds cleanly with -Werror and the new gcc-4.6 upstream
      warnings.  Closes: #625328.

 -- Steve Langasek <vorlon@debian.org>  Thu, 04 Aug 2011 05:49:09 +0000

freetype (2.4.4-2) unstable; urgency=low

  * Build for multiarch, using debhelper compat 9.
  * Add Pre-Depends: ${misc:Pre-Depends} to pick up multiarch-support
    dependency.

 -- Steve Langasek <vorlon@debian.org>  Wed, 22 Jun 2011 14:38:12 -0700

freetype (2.4.4-1) unstable; urgency=low

  * Acknowledge security NMU - thanks, Moritz!
  * New upstream release, closes: #606286, #600321
    - fixes PDF rendering issues.  Closes: #612484, LP: #709229.
    - fixes a rendering issue with 'S' glyphs in certain fonts.
      LP: #654010.
    - drop patches for CVE-2010-3855 and CVE-2010-3814, applied upstream.
    - drop patch ft2demos-2.1.7-ftbench.patch; doesn't apply cleanly, the
      code has changed significantly, patch never forwarded upstream.  If
      this is still an issue, someone will provide a fixed patch.
    - drop patch ft2demos-grkey.patch, fixed upstream.
  * debian/patches-freetype/enable-gxvalid-otvalid.patch: enable the
    otvalid and gxvalid table validation modules.  Thanks to Paul Wise
    <pabs@debian.org>.  Closes: #520879, LP: #239626.
  * debian/libfreetype6.symbols: update the symbols file for the same.
  * debian/rules et al.: convert to dh 7
  * drop INSTALL.* from the libfreetype6-dev docs.  Closes: #550971.
  * move homepage out of debian/copyright and into debian/control.
  * fix GPL link to point to GPL-2 explicitly.
  * clean up long-obsolete conflicts/replaces.
  * drop debian/README.quilt, redundant with debian/README.source.
  * drop debian/README.Debian, which talks about the long-finished transition
    from freetype1.
  * strip dependency_libs out of /usr/lib/libfreetype.la.
  * bump standards-version to 3.9.1.

 -- Steve Langasek <vorlon@debian.org>  Mon, 21 Feb 2011 14:10:46 -0800

freetype (2.4.2-2.1) unstable; urgency=medium

  * Non-maintainer upload by the Security Team.
  * Fix CVE-2010-3855 and CVE-2010-3814 (Closes: #602221)

 -- Moritz Muehlenhoff <jmm@debian.org>  Thu, 18 Nov 2010 21:16:12 +0100

freetype (2.4.2-2) unstable; urgency=low

  * debian/patches-ft2demos/f2tdemos-grkey.patch: update to fix another
    problem when building under gcc-4.5 that was overlooked in the previous
    version of the patch.  LP: #624740.

 -- Steve Langasek <vorlon@debian.org>  Sat, 28 Aug 2010 02:27:15 +0000

freetype (2.4.2-1) unstable; urgency=high

  * New upstream release
    - High urgency upload for RC security bugfix.
    - Corrects a stack overflow in the interpreter for CFF fonts
      (CVE-2010-1797).  Closes: #592399.
    - drop debian/patches-freetype/opentype-missing-glyphs, included
      upstream.
  * Update libfreetype6.symbols for two new functions.

 -- Steve Langasek <vorlon@debian.org>  Tue, 10 Aug 2010 00:19:04 -0700

freetype (2.4.0-2) unstable; urgency=medium

  * debian/patches-freetype/opentype-missing-glyphs: fix from upstream for
    glyphs from OpenType fonts failing to render.  Closes: #589256,
    LP: #605858.
  * Medium-urgency upload to fix important regression.

 -- Steve Langasek <vorlon@debian.org>  Fri, 16 Jul 2010 12:37:03 -0700

freetype (2.4.0-1) unstable; urgency=high

  * New upstream release (closes: #572576).
    - fixes CVE-2010-2497, CVE-2010-2498, CVE-2010-2499, CVE-2010-2500,
      CVE-2010-2519, and CVE-2010-2520
    - high-urgency upload for security bugfixes.
    - drop debian/patches-freetype/freetype-bytecode-interpreter.patch and
      debian/patches-freetype/enable-full-bytecode-interpreter - the
      bytecode interpreter is now enabled by default upstream at last!
    - drop debian/patches-freetype/freetype-bdflib-large-encodings.patch and
      debian/patches-freetype/uninitialized-vars.patch, applied upstream.
    - drop debian/patches-freetype/331-hmtx-no-shorts.diff, implemented
      differently upstream.
    - new symbol FT_Library_SetLcdFilterWeights added to the symbols table,
      bump the shlibs.
    - fixes problem with outlines for some OpenType fonts.  Closes; #583868.
  * Add a debian/watch file - though we won't use it internally due to the
    multiple tarball issues.
  * Begin to simplify debian/rules a little by trimming dead code.
  * Don't set SHELL = /bin/bash in debian/rules, no bashisms found in
    the current package.
  * debian/patches/ft2demos-grkey.patch: don't point grKEY() at an enum when
    it's being passed values that aren't defined in that enum, fixing a build
    failure with gcc 4.5.  Thanks to Brian M. Carlson for the preliminary
    patch.  Closes: #564989.
  * docs/PATENTS no longer exists, so we don't install it.
  * Add ${misc:Depends} substitutions to all packages, per lintian.
  * Standards-Version to 3.8.4, no changes required.
  * Clarify in debian/copyright that freetype can be used under GPLv2 or
    later.

 -- Steve Langasek <vorlon@debian.org>  Tue, 13 Jul 2010 17:09:32 -0700

freetype (2.3.11-1) unstable; urgency=low

  * New upstream release
    - drop debian/patches-freetype/proper-armel-asm-declaration.patch and
      debian/patches-freetype/CVE-2009-0946.patch, applied upstream.
    - new symbol tt_cmap13_class_rec added to the symbols table, bump the
      shlibs.

 -- Steve Langasek <vorlon@debian.org>  Mon, 12 Oct 2009 14:14:49 -0700

freetype (2.3.9-5) unstable; urgency=low

  * Pass proper --host/--build args to ./configure, to support
    cross-building.  Closes: #465292.
  * clean up a number of unused variables in debian/rules; maybe someday
    we'll get this package to converge on debhelper 7... :)
  * Fix the doc-base section for libfreetype6-dev.  Closes: #315845.
  * Remove one final reference to /usr/X11R6 in debian/rules.
  * Drop incorrect Replaces: freetype0, freetype1
  * Add debian/README.source, documenting the madness that is this source
    package.
  * Standards-Version to 3.8.0.
  * Fix multiple integer overflows leading to arbitrary code execution
    or DoS (CVE-2009-0946; Closes: #524925).  Thanks to Nico Golde for the
    NMU.

 -- Steve Langasek <vorlon@debian.org>  Mon, 01 Jun 2009 04:37:19 -0700

freetype (2.3.9-4) unstable; urgency=low

  * debian/patches-ft2demos/compiler-hardening-fixes.patch: always check the
    return value of fread(), to appease hardened compilers such as what's
    used in Ubuntu by default.  Set a good example, even if these demos
    shouldn't be security-sensitive!  Also, along the way catch and fix a
    small memory leak on error. :)
  * debian/patches-freetype/proper-armel-asm-declaration.patch: use __asm__
    for declaring assembly instead of asm, fixing a build failure on armel.

 -- Steve Langasek <vorlon@debian.org>  Sat, 14 Mar 2009 14:35:23 -0700

freetype (2.3.9-3) unstable; urgency=low

  * Drop spurious Suggests: on libfreetype6-dev.  Closes: #363937.
  * debian/patches-freetype/enable-subpixel-rendering.patch: enable subpixel
    rendering features, used by libcairo and xft to provide LCD colour
    filtering.  This is considered no more or less evil than the bytecode
    interpreter which we also enable.
  * Move debian/libfreetype6.copyright to debian/copyright, and selectively
    install it to the single binary package in debian/rules; the same
    copyright file is used for all the binaries anyway via symlinks, so
    there's no reason it shouldn't ship as debian/copyright.
    Closes: #381228.
  * Clip redundant LICENSE.TXT and GPL.TXT files from the
    libfreetype6-dev package.  Closes: #459802.

 -- Steve Langasek <vorlon@debian.org>  Fri, 13 Mar 2009 23:09:50 -0700

freetype (2.3.9-2) unstable; urgency=low

  * debian/rules: bump the shlibs version, since 2.3.9 introduces a handful
    of new symbols
  * debian/libfreetype6.symbols: add a new symbols file, which should cause
    most packages to have relaxed dependencies of libfreetype6 now.

 -- Steve Langasek <vorlon@debian.org>  Fri, 13 Mar 2009 16:57:23 -0700

freetype (2.3.9-1) unstable; urgency=low

  * New upstream version; closes: #519168.
    * fixes a SIGFPE in evince when displaying some PDFs.  Closes: #494350,
      LP: #277294.
    * fix a rendering issue with embedded Myriad_Pro fonts in some PDFs.
      LP: #330438.
    * fix a rendering issue with some glyphs not rendering in PDFs when
      an embedded font uses CID 0.  LP: #252250.
    * drop patches-freetype/no-segfault-on-load_mac_face, included
      upstream.
    * patches-ft2demos/ft2demos-2.1.7-ftbench.patch: drop unused
      patch chunk
  * fix up the get-orig-source target to autodetect the upstream version
    using the changelog by default.

 -- Steve Langasek <vorlon@debian.org>  Fri, 13 Mar 2009 01:07:28 -0700

freetype (2.3.7-2) unstable; urgency=high

  * High-urgency upload for RC bugfix.
  * Add debian/patches-freetype/no-segfault-on-load_mac_face, patch from
    upstream to fix a segfault due to uninitialized memory in certain
    failures of FT_Stream_New.  Closes: #487101.

 -- Steve Langasek <vorlon@debian.org>  Thu, 21 Aug 2008 12:09:17 -0700

freetype (2.3.7-1) unstable; urgency=low

  * New upstream release
  * Add a new get-orig-source rule to handle downloading & packing the bits
    for us
  * Build-depend on x11proto-core-dev instead of the obsolete x-dev.
  * Unset DH_VERBOSE when redirecting the output of dh_shlibdeps,
    otherwise the substvars are kinda messed up.
  * Fix a typo that caused debhelper log junk to be dumped into /usr.
  * Replace ${Source-Version} with ${binary:Version} in debian/control.
  * Don't install useless copies of /usr/share/doc/libfreetype6 in the
    other packages, the symlink is all we need.

 -- Steve Langasek <vorlon@debian.org>  Mon, 30 Jun 2008 17:57:56 -0700

freetype (2.3.6-1) unstable; urgency=low

  * New upstream release
    - Fixes multiple vulnerabilities in the PFB font parser (CVE-2008-1806,
      CVE-2008-1807, CVE-2008-1808).  Closes: #485841.
  * Fix some very bizarre quoting of $CFLAGS in debian/rules

 -- Steve Langasek <vorlon@debian.org>  Sun, 15 Jun 2008 23:52:53 -0700

freetype (2.3.5-1) unstable; urgency=low

  * New upstream release
    - Drop patches 374902-composite-glyphs, CVE-2006-3467_pcf-strlen,
      and CVE-2007-2754_ttgload, merged upstream.
    - Bump the shlibs to 2.3.5 for new symbols.

 -- Steve Langasek <vorlon@debian.org>  Sat, 07 Jul 2007 00:19:30 -0700

freetype (2.2.1-6) unstable; urgency=high

  * High-urgency upload for security fix.
  * Remove spurious patch file from the package diff, sigh.
  * Add debian/patches-freetype/CVE-2007-2754_ttgfload to address
    CVE-2007-2754, a bug allowing execution of arbitrary code via a crafted
    TTF image by way of an integer overflow.  Closes: #425625.

 -- Steve Langasek <vorlon@debian.org>  Wed, 23 May 2007 03:26:25 -0700

freetype (2.2.1-5) unstable; urgency=high

  * High-urgency upload for RC bugfix.
  * Add debian/patches-freetype/CVE-2006-3467_pcf-strlen.patch to
    address CVE-2006-3467, a missing string length check in PCF files that
    leads to a possibly exploitable integer overflow.  Thanks to Martin
    Pitt for the patch.  Closes: #379920.

 -- Steve Langasek <vorlon@debian.org>  Tue, 12 Sep 2006 15:04:42 -0700

freetype (2.2.1-4) unstable; urgency=low

  * Drop libfreetype6.postinst code for cleaning up /usr/X11R6/lib;
    whatever version it applied to is pre-sarge, and this code is
    sufficiently blunt that I don't think it should be kept around.
    Closes: #386379.

 -- Steve Langasek <vorlon@debian.org>  Fri,  8 Sep 2006 13:35:30 -0700

freetype (2.2.1-3) unstable; urgency=low

  * Apply patch from Eugeniy Meshcheryakov <eugen@univ.kiev.ua>, applied
    upstream, to fix bug in rendering of composite glyphs.
    Closes: #374902.

 -- Steve Langasek <vorlon@debian.org>  Sun,  3 Sep 2006 04:21:43 -0500

freetype (2.2.1-2) unstable; urgency=low

  * Enable full bytecode interpreter instead of just the
    "non-patented portions".
  * Use $(CURDIR) instead of $(PWD) to build with sudo. Closes: #367579.

 -- Keith Packard <keithp@keithp.com>  Wed, 17 May 2006 00:00:35 -0500

freetype (2.2.1-1) unstable; urgency=low

  * New upstream release
    - Supersedes patches freetype-2.1.10-cvsfixes.patch,
      freetype-2.1.10-fixaliasing.patch, freetype-2.1.10-fixautofit.patch,
      freetype-2.1.10-fixkerning.patch, freetype-2.1.10-memleak.patch,
      freetype-2.1.10-xorgfix.patch

 -- Steve Langasek <vorlon@debian.org>  Sat, 13 May 2006 13:57:54 -0700

freetype (2.2~rc4-1) unstable; urgency=low

  * New upstream release
    - this version should restore binary compatibility with version
      2.1.7.  Closes: #314385.
    - use the old ft2demos and freetype-docs for now; patch ft2demos
      (temporarily only!) to still use the internal headers, which are
      now no longer exported as part of the API
  * Patch to handle empty short metrics, as seen in BitStream Vera.
  * Bump shlibs to 2.2~rc4-1.  Closes: #316031.
  * Replace debian/rules patch handling with quilt; thanks to Jurij
    Smakov <jurij@wooyd.org> for the patch.

 -- Steve Langasek <vorlon@debian.org>  Sat,  4 Mar 2006 22:06:38 -0800

freetype (2.1.10-3) unstable; urgency=low

  * Removed freetype-2.1.10-fixaliasing.patch to restore proper sub-pixel
    anti-aliased hinted rendering.  Thanks to Michael Biebl for reporting
    the bug.  I was able to reproduce the bug setting gnome-font-properties
    to: 96 dpi, sub-pixel anti-aliasing, full hinting, with Bitstream Vera
    Sans Roman 11 as desktop font.  (Closes: Bug#359104)
  * Added more fixes to debian/patches/freetype-2.1.10-cvsfixes.patch:
     * 2006-03-27  David Turner  <david@freetype.org>
        * src/sfnt/ttkern.c (tt_face_get_kerning): Fix a serious bug that
          causes some programs to go into an infinite loop when dealing with
          fonts that don't have a properly sorted kerning sub-table.
     * 2006-03-21  Zhe Su  <james.su@gmail.com>
        * src/base/ftoutln.c (FT_Outline_Get_Orientation): Improve algorithm.
       This is to prevent certain emboldened and hinted glyphs from becoming
       "weird".  See https://bugzilla.novell.com/show_bug.cgi?id=158573
       for details.
  * Oops, I inadvertently set the shlibs dependency to (>= 2.1.10-1)
    in 2.1.10-2.  Reverted to (>= 2.1.5-1).

 -- Anthony Fok <foka@debian.org>  Fri, 31 Mar 2006 04:11:27 +0800

freetype (2.1.10-2) unstable; urgency=low

  * Will Newton has agreed to let Steve Langasek adopt the package.
    Therefore, I have taken the liberty to set the Maintainer field
    to Steve, and to add myself as an uploader.  :-)  (See Bug#351821)

  * Acknowledge NMUs by Frans Pop (shlibs for udeb, Closes: Bug#355939)
    and by Joey Hess (xlibs-dev removal, Closes: Bug#346706).
    Thank you all!

  * Merge fixes from 2.1.10-1ubuntu1 (Many thanks!):
     * Patches for Malone #5560.
       [debian/patches/freetype-2.1.10-cvsfixes.patch]:
        - various fixes (mostly embolding which caused characters to
          slant upward, most evident for CJK users in KDE and icewm.
          (Closes: Bug#356495, Bug#356854)
       [debian/patches/freetype-2.1.10-xorgfix.patch]:
        - put back internal API used by xorg-x11
       [debian/patches/freetype-2.1.10-fixautofit.patch]:
        - fix autofit render setup
       [debian/patches/freetype-2.1.10-memleak.patch]:
        - fix memleak
       [debian/patches/freetype-2.1.10-fixkerning.patch]:
        - fix disabled kerning
       [debian/patches/freetype-2.1.10-fixaliasing.patch]:
        - fix anti-aliasing rendering
     * Changes by Jun Kobayashi <fm4j-kbys@asahi-net.or.jp>
    -- Jonathan Riddell <jriddell@ubuntu.com>  Mon, 16 Jan 2006 17:45:50 +0900

 -- Anthony Fok <foka@debian.org>  Sat, 25 Mar 2006 13:03:09 +0800

freetype (2.1.10-1.2) unstable; urgency=low

  * Non Maintainer Upload (closes: #355939)
  * Add support for udeb dependency resolution in shlibs file
  * Simplify debian/rules by making use of udeb support in debhelper
  * Update debhelper compatibility to level 5

 -- Frans Pop <fjp@debian.org>  Sat, 18 Mar 2006 17:07:46 +0100

freetype (2.1.10-1.1) unstable; urgency=low

  * NMU
  * Patch from Ben Hutchings for xlibs-dev transition. Closes: #346706

 -- Joey Hess <joeyh@debian.org>  Sun,  5 Mar 2006 20:31:17 -0500

freetype (2.1.10-1) unstable; urgency=low

  * New upstream (Closes: #298660, #245532).
  * New maintainer, co-maintainer required!
  * Disable CJK autohinting patch due to incompatability with this version
    of freetype.
  * Remove some very old unapplied patches.
  * Add freetype-config.1 manpage.
  * Add doc-base file for development docs. (Closes: #280827)
  * Fix build with non-default umask. (Closes: #307464, #166511)
  * Patch merged upstream. (Closes: #252673)
  * Acknowledge NMUS.
    (Closes: #221597, #225119, #226380, #249443, #251473, #302269, #259875)

 -- Will Newton <will@debian.org>  Mon, 13 Jun 2005 00:44:29 +0100

freetype (2.1.9-1) unstable; urgency=low

   * New upstream.

 -- Will Newton <will@debian.org>  Sat, 28 May 2005 14:49:00 +0100

freetype (2.1.7-2.4) unstable; urgency=high

  * Non-maintainer upload.
  * freetype-2.1.7/src/bdf/bdflib.c: When a glyph has zero width or height,
    a bitmap is not actually allocated for it, but the code used to try to
    use it anyway. Now it no longer does that. Fix by Steve Langasek,
    based on something I did earlier. Added
    debian/patches/300-bdflib-zero-width-glyphs.diff. Closes: #302269
    (Segmentation fault with certain bdf fonts).
  * freetype-2.1.7/src/bdf/bdflib.c: BDF font files with glyphs with an
    encoding value of at least 65536 would overflow the bitmap with
    65536 bits which bdflib.c uses to keep track of whether it has seen
    an encoding already. Changed things so that encodings above the
    limit cause an error code to be returned instead of a segfault
    happening. Ideally, the bitmap should be replaced with a more
    compact representation, but that is too big a change for something
    this small. I will, however, only lower the severity of the bug
    (305413) to normal, instead of marking it fixed. Added
    debian/patches/300-bdflib-large-encodings.diff.

 -- Lars Wirzenius <liw@iki.fi>  Sun, 24 Apr 2005 15:42:00 +0300

freetype (2.1.7-2.3) unstable; urgency=low

  * NMU
  * debian/patches/090-freetype-2.1.7-normalize-fix.diff: Patch
    by David Mossberger.  Backport from freetype2 CVS that fixes an
    off-by-order-of-magnitude performance issue in the normalization code.
    (Closes: #259875)

 -- dann frazier <dannf@debian.org>  Mon, 08 Nov 2004 19:06:57 -0700

freetype (2.1.7-2.2) unstable; urgency=low

  * NMU
  * debian/patches/080-freetype-2.1.7-backwards-compat.diff: Patch
    by Shaun Jackman, integration by Thom May. Fixes backwards
    compatibility (Closes: #251473)

 -- Frank Lichtenheld <djpig@debian.org>  Fri,  6 Aug 2004 01:03:36 +0200

freetype (2.1.7-2.1) unstable; urgency=medium

  * NMU
  * [debian/patches/patches/t1load-eexec.diff, debian/rules] Patch from
    upstream CVS
    (http://cvs.freetype.org/cgi-bin/viewcvs.cgi/freetype2/src/type1/t1load.c.diff?r1=text&tr2=1.89&tr1=1.88&r2=text&diff_format=u)
    to fix hanging gpdf processes. (Closes: #249443, #233255)

 -- J.H.M. Dassen (Ray) <jdassen@debian.org>  Fri,  4 Jun 2004 18:56:41 +0200

freetype (2.1.7-2) unstable; urgency=low

  * Acknowledging 2.1.7-1.1.  Many thanks to David Mosberger-Tang and
    fellow Debian developer J.H.M. Dassen (Ray) for fixing the
    gnumeric and abiword crashing problem on powerpc and ia64
    by compiling with -fno-strict-aliasing.  Will report upstream.
  * Applied Akito Hirai's freetype-2.1.7-autohint-cjkfonts-20031130.patch.
    Thanks to Firefly's detailed testing and development, and to Shuke
    (Fan Xiaoju) and Tetralet for building unofficial debs.  :-)
     - http://firefly.idv.tw/test/Forum.php?Board=1&Article=72498077a4859413781ed6885760caa7&Func=view&History=0
     - http://www.linuxfans.org/nuke/modules.php?name=Forums&file=viewtopic&t=51830
  * Converted changelog.Debian.gz to UTF-8.
  * Removed /usr/share/doc/libfreetype6/reference/.cvsignore.

 -- Anthony Fok <foka@debian.org>  Sat, 24 Jan 2004 08:00:31 +0800

freetype (2.1.7-1.1) unstable; urgency=high

  * NMU
  * [debian/control] Applied patch by David Mosberger-Tang
    <David.Mosberger@acm.org> to compile -fno-strict-aliasing. Freetype
    is apparently known to be unsafe for strict-aliasing rules defined
    by ANSI (and the compiler configuration files in the upstream
    source package itself reflect that), which caused crashes on ia64
    and powerpc. This patch has been confirmed to fix the gnumeric and
    abiword crashes on powerpc. (Closes: #221597, #225119, #226380).

 -- J.H.M. Dassen (Ray) <jdassen@debian.org>  Tue,  6 Jan 2004 11:35:55 +0100

freetype (2.1.7-1) unstable; urgency=low

  * New upstream version.

 -- Anthony Fok <foka@debian.org>  Sat, 15 Nov 2003 00:49:55 +0800

freetype (2.1.5-3) unstable; urgency=high

  * debian/patches/freetype-2.1.5-type1-crash.diff: prevents
    crashes when opening Type1 fonts with PaintType != 0 or
    StrokeWidth != 0, exhibited with e.g. Hershey fonts in gsfonts-other.
    Many thanks to Josselin Mouette (Debian fontconfig maintainer) for
    analysis and patch!  (Closes: Bug#216605, #216649, #216761)
  * FTC_SBit_Cache_Lookup() exhibits a bug in ah_hinter_load_glyph
    where FT_Render_Glyph may be called twice under some circumstances.
    Many thanks to Ralf for reporting and upstream author Werner Lemberg
    for fixing the bug.  (Closes: Bug#213232, #208943, #209715)
  * Added Conflicts: xpdf-reader (<< 1.00-4) to avoid problems with users
    upgrading from Debian 3.0.  Thanks to Adrian Bunk for the bug report.
    (Partially fixes Bug#214732)

 -- Anthony Fok <foka@debian.org>  Wed, 22 Oct 2003 10:58:14 +0800

freetype (2.1.5-2) unstable; urgency=low

  * Added patch by David Bevan ([devel] 2003-09-19) to fix read_pfb_tag()
    so it does not fail on end-of-file indicated (0x8003).
  * Do not install the irrelevant docs/reference/README.  (Closes: Bug#211755)

 -- Anthony Fok <foka@debian.org>  Sun, 21 Sep 2003 01:35:44 +0800

freetype (2.1.5-1) unstable; urgency=low

  * New upstream official 2.1.5 release.  (ftdocs is still 2.1.4.)
  * Set libfreetype6-udeb to Priority: extra to fix override disparity.

 -- Anthony Fok <foka@debian.org>  Tue, 16 Sep 2003 23:43:48 +0800

freetype (2.1.4-5) unstable; urgency=low

  * CVS updates as of 2003-08-18.  Upstream has restored binary
    compatibility with the FreeType 2.1.4 and previous releases.
  * Applied patch by Mike Fabian (2003-08-27): check bdf properties
    WEIGHT_NAME and SLANT case insensitively.  Many thanks!  :-)
  * Reversed YAMANO-UCHI Hidetoshi's 2003-06-13 change to ft2demos
    graph/x11/rules.mk; Debian shys away from setting rpath.

 -- Anthony Fok <foka@debian.org>  Thu, 28 Aug 2003 02:10:29 +0800

freetype (2.1.4-4) unstable; urgency=low

  * CVS updates as of 2003-06-07 with many fixes, including:
    - Werner Lemberg has fixed the problem FreeType 2 had with
      HuaTian multiple-level subglyphs fonts like htst3.ttf.
      Many thanks!  :-)
  * TT_CONFIG_OPTION_FORCE_UNPATENTED_HINTING is left undefined for now.
    (MS web core fonts like MonoType Arial would become distorted.)
  * Disable Firefly's GRAYS_USE_GAMMA patch for now: I have received
    several bug reports about "ugly fonts" or jaggies already, and I am
    not sure whether it is due to the adjusted gamma values or
    the new unpatented hinting in CVS.  Let's see what happens.  :-)
    (Closes: Bug#196029, #196048, #196086)
  * Yikes, Werner's number to pointer changes broke binary compatibility
    with XFree86 4.3.0.  I hope the patch
       100-freetype-2.1.4-CVS-int-fixed_p-incompatibility.diff
    correctly reverts the problem.  My apologies to the Debian XFree86
    for my oversight.
  * FreeType 2.1.4 was unable to read some gzip'ed fonts Many thanks to
    "Alexis S. L. Carvalho" <alexis@cecm.usp.br> for diagnosing and
    correcting the problem.  (Closes: Bug#184355)
  * Note to self: Debian's file/libmagic1 (4.02-4) misdetects
    libfreetype.so.6.3.3 as "Linux/i386 core" file on i386 platforms.

 -- Anthony Fok <foka@debian.org>  Sun,  8 Jun 2003 13:42:26 +0800

freetype (2.1.4-3) unstable; urgency=low

  * CVS updates as of 2003-06-01:
    - Removed my 010-ft2demos-2.1.4-ucs4.diff and
      Akito's 011-freetype-2.1.4-ttcmap4.diff: already applied upstream.
  * [ftoption.h] Enabled Graham Asher's unpatented hinting:
      #define TT_CONFIG_OPTION_BYTECODE_INTERPRETER
      #define TT_CONFIG_OPTION_COMPILE_UNPATENTED_HINTING
    Many thanks to Graham Asher and Artifex for their contribution!
  * Temporary disable Akito Hirai's CJK autohinting enhancement: it
    currently does not apply cleanly to FreeType CVS.
  * [libfreetype6-dev.files]: Added usr/lib/pkgconfig/ for freetype2.pc.
  * Added Firefly's patch to #define GRAYS_USE_GAMMA with finetune.

 -- Anthony Fok <foka@debian.org>  Tue,  3 Jun 2003 02:54:40 +0800

freetype (2.1.4-2) unstable; urgency=low

  * Applied CVS fixes as of 2003-04-09.
  * Applied freetype-2.1.3-ttcmap4.patch by Akito Hirai to handle buggy
    Unicode CMap (cmap4) in CJK Dyna fonts.
  * Applied Akito Hirai's autohinting enhancement for CJK fonts (2003-04-16).

 -- Anthony Fok <foka@debian.org>  Mon, 21 Apr 2003 01:48:07 +0800

freetype (2.1.4-1) unstable; urgency=low

  * New upstream release.
  * The Section for libfreetype6-dev has been changed from devel to libdevel.

 -- Anthony Fok <foka@debian.org>  Tue,  8 Apr 2003 23:28:21 +0800

freetype (2.1.3+2.1.4rc2-5) unstable; urgency=low

  * FreeType 2.1.4 release candidate as of 2003-03-27.
  * The rounding code in FT_Set_Char_Size() has been changed slightly
    from 2.1.3+2.1.4rc2-4.  Please test to see if native TrueType hinting
    (with bytecode interpreter) still looks good.  Thanks!
  * Fine-tuned font->num_indices in ft2demos/src/ftcommon.i by encoding.

 -- Anthony Fok <foka@debian.org>  Mon, 31 Mar 2003 03:47:29 +0800

freetype (2.1.3+2.1.4rc2-4) unstable; urgency=low

  * FreeType 2.1.4rc2 with CVS update as of 2003-03-20.
  * More rounding fixes from Artur Zaprzala.
  * Reverted FT_Set_Char_Size() to forced rounding as before.  This is
    a temporary measure to get bytecode-interpreter hinted fonts display
    properly.

 -- Anthony Fok <foka@debian.org>  Tue, 25 Mar 2003 01:34:15 +0800

freetype (2.1.3+2.1.4rc2-3) unstable; urgency=medium

  * The "Welcome to the world, Lucie Turner!" release.  :-)
  * FreeType 2.1.4rc2 with CVS update as of 2003-03-15.
  * Upstream author David Turner has fixed src/truetype/ttdriver.c
    (Set_Char_Sizes) rounding issues.  The fonts on the screen should
    look good as before now.  (Closes: Bug#181938, #183794, #182674)

 -- Anthony Fok <foka@debian.org>  Sun, 16 Mar 2003 00:05:22 +0800

freetype (2.1.3+2.1.4rc2-2) unstable; urgency=medium

  * Reversed upstream author's 2003-02-25 patch on ttdriver.c:
     - src/truetype/ttdriver.c (Set_Char_Sizes): fixed a rounding bug when
       computing the scale factors for a given character size in points with
       resolution.

    Not sure what how undoing this would affect autohinting, but at least
    rendering with bytecode interpreter is back to normal.  :-)
    (Follow-up: Bug#181938, #183794, #182674, etc.)

  * Tests with David Chester's suggested patches, e.g. symmetric "m".

  * Added a fix for double free in the embedded bitmap code in freetype.
    The bug was crashing OpenOffice.org.  Thanks to Mandrake's Gwenole
    Beauchesne for his suggested fix!  (Follow-up: Bug#183272)

 -- Anthony Fok <foka@debian.org>  Thu, 13 Mar 2003 00:51:09 +0800

freetype (2.1.3+2.1.4rc2-1) unstable; urgency=low

  * FreeType 2.1.4rc2 with CVS update as of 2003-02-28:
     - ft_gzip_file_done memory leak fix.  (May fix #175889, #176138)
     - scaling round-off error fix.  May fix #182674, #181938.
     - infinite loop fix in ftgzip.c.  (Closes: Bug#177439)
  * libfreetype6.postinst: Remove /usr/X11R6/lib/libfreetype.so* leftover
    by some old version of XFree86 package.
  * Added libfreetype6-udeb for the GTK frontend of the debian-installer.
    Many thanks to Sebastian Ley for providing the appropriate patch!
    (Closes: Bug#182208)
  * freetype2-demos now depends on the exact version of libfreetype6.
    (Closes: Bug#151233)

 -- Anthony Fok <foka@debian.org>  Wed,  5 Mar 2003 02:21:46 +0800

freetype (2.1.3-10) unstable; urgency=low

  * FreeType 2.1.4rc1 with CVS update as of 2003-02-18.  (Closes: Bug#179450)
  * Made 008-freetype-2.1.4rc1-ftccmap-ucs4.patch:
      ftc_cmap_family_init() now, like find_unicode_charmap() in ftobjs.c,
      favours UCS-4 charmap if there is one.
  * Made 009-freetype-2.1.4rc1-typo.patch:
      Minor typographical fixes, e.g. asian -> Asian.
  * Made 010-ft2demos-2.1.4rc1-ucs4.patch:
      Let ft2demos handle up to U+10FFFF.

 -- Anthony Fok <foka@debian.org>  Fri, 21 Feb 2003 02:59:12 +0800

freetype (2.1.3-9) unstable; urgency=low

  * Backed out David Turner's modified bluescale implementation (2.1.3-8)
    and put back David Chester's original patch (2.1.3-7) until rendering
    with bytecode interpreter turned on is improved.  (See Bug#179450)

 -- Anthony Fok <foka@debian.org>  Mon,  3 Feb 2003 03:44:56 +0800

freetype (2.1.3-8) unstable; urgency=low

  * CVS update as of 2003-01-31.  David Chester's bluescale patch is now
    implemented upstream.  Also, the excessive debug messages in 2.1.3-7
    should be gone now.

 -- Anthony Fok <foka@debian.org>  Sat,  1 Feb 2003 16:19:44 +0800

freetype (2.1.3-7) unstable; urgency=low

  * CVS update as of 2003-01-22.
  * Added David Chester's latest bluescale2 patch.  (2003-01-23 on the
    FreeType devel mailing list.)

 -- Anthony Fok <foka@debian.org>  Sat, 25 Jan 2003 02:16:52 +0800

freetype (2.1.3-6) unstable; urgency=low

  * Oops, forgot to run aclocal as "aclocal -I ." to search for
    ft-munmap.m4.  Thanks to Werner Lemberg for the note.

 -- Anthony Fok <foka@debian.org>  Sat, 18 Jan 2003 22:45:19 +0800

freetype (2.1.3-5) unstable; urgency=low

  * CVS update as of 2003-01-17.
  * Added a patch to relax table.Length checking because some buggy software
    pads it to a multiple of 4 bytes.
    (007-freetype-2.1.3-ttload-table-length.patch)
  * Updated to latest libtool and regenerate configure so it builds properly
    on mips/mipsel.  Thanks to Ryan Murray for reporting the issue.
    Also forwarded upstream.  (Closes: Bug#176044)

 -- Anthony Fok <foka@debian.org>  Fri, 17 Jan 2003 07:52:25 +0800

freetype (2.1.3-4) unstable; urgency=high

  * Oops, forgot to add the corresponding Depends: zlib1g-dev | libz-dev
    to libfreetype6-dev.  Fixed.  Thanks to Colin Walters for the reminder!
    (Closes: Bug#174019)

 -- Anthony Fok <foka@debian.org>  Mon, 23 Dec 2002 12:51:41 +0800

freetype (2.1.3-3) unstable; urgency=high

  * With the previous CVS update, configure.ac was revised, but autoconf
    was not run, leading to an unsubstituted @LIBZ@ in freetype-config.
    My apologies for the problems it caused.  (Closes: Bug#173834)
  * Patched configure.ac and unix-cc.in to set LDFLAGS=-lz and to ensure
    that libfreetype.so.* is explicitly linked with zlib.
  * Added Build-Dependency: libz-dev, autoconf.  (Note to self: remove
    autoconf later.)

 -- Anthony Fok <foka@debian.org>  Sun, 22 Dec 2002 06:03:03 +0800

freetype (2.1.3-2) unstable; urgency=low

  * CVS updates as of 2002-12-18.

 -- Anthony Fok <foka@debian.org>  Sat, 21 Dec 2002 01:28:23 +0800

freetype (2.1.3-1) unstable; urgency=low

  * New upstream release.
  * Revised my freetype-2.1.3-ttgload-monospace-halfwidth.patch to use
    52% as the threshold.
  * New version supports gzipped PCF fonts.  (Closes: Bug#163207)

 -- Anthony Fok <foka@debian.org>  Mon,  9 Dec 2002 01:36:21 +0800

freetype (2.1.2-10) unstable; urgency=low

  * Turning back on the bytecode interpreter.  Too tired to care now.
    May turn it off again when Xft2 and fontconfig are in Debian.
  * Removed libkpathsea-dev build-dependency.  It was used for the the
    FreeType 1 contributed tools, but those tools were not yet ported
    to FreeType 2.  Also removed the 'debian/\' file.  Thanks to
    P. Doblerman for the bug report.  (Closes: Bug#166064)

 -- Anthony Fok <foka@debian.org>  Thu, 24 Oct 2002 10:17:18 +0800

freetype (2.1.2-9) unstable; urgency=medium

  * By popular demand, disabled the ft-slight patch.  Let's see what happens.
    (Closes: Bug#164477)

 -- Anthony Fok <foka@debian.org>  Thu, 17 Oct 2002 23:37:36 +0800

freetype (2.1.2-8) unstable; urgency=low

  * CVS updates as of 2002-10-07
  * Applied David Chester's ft-slight patch.  Thanks to Roger So for the
    suggestion.  (Closes: Bug#163900)
  * Turned off the bytecode interpreter.

 -- Anthony Fok <foka@debian.org>  Fri, 11 Oct 2002 02:00:18 +0800

freetype (2.1.2-7) unstable; urgency=medium

  * CVS updates as of 2002-09-25
  * Revised ftbench.c to count by num_charcodes (cmap entries) instead of
    face->num_glyphs.
  * Oops, I forgot to uncomment dh_strip after a debug session!
    Thanks to Daniel Burrows for catching this!  (Closes: Bug#162346)

 -- Anthony Fok <foka@debian.org>  Thu, 26 Sep 2002 15:46:31 +0800

freetype (2.1.2-6) unstable; urgency=medium

  * CVS updates as of 2002-09-21 (after VER-2-1-3-RC2)
  * Backported patches that I made for Thiz Linux, as listed below.
  * Do not force horizontal.advance_Width_Max even when
    postscript.isFixedPitch is true so that the ASCII characters in some
    CJK fonts are displayed correctly.
  * Revised my CMap4 patch to take care of tt_cmap4_char_index() and
    tt_cmap4_char_next() too.  (Closes: Bug#161933)
  * ftbench allocates face->num_glyphs, but number of codepoints read
    from CMap4 may be more, causing it to segfault with opens___.ttf.
    Fixed.

 -- Anthony Fok <foka@debian.org>  Wed, 25 Sep 2002 09:45:14 +0800

freetype (2.1.2-5) unstable; urgency=high

  * CVS updates as of 2002-09-05
  * Fixed some typos in ftimage.h introduced in VER-2-1-3-RC1,
    e.g. s/zft_outline_reverse_fill/ft_outline_reverse_fill/
    so that gnome-print may be built properly.  Thanks to
    Rick Younie, Christian Marillat and Kalle Olavi Niemitalo
    for the bug report.  (Closes: Bug#159806)

 -- Anthony Fok <foka@debian.org>  Sun,  8 Sep 2002 23:18:29 +0800

freetype (2.1.2-4) unstable; urgency=high

  * s/FT_ENCODING_SYMBOL/FT_ENCODING_MS_SYMBOL/ (typo) in freetype.h .
    Thanks to Branden Robinson for tracking down the error.
    (Closes: Bug#159375)

 -- Anthony Fok <foka@debian.org>  Tue,  3 Sep 2002 11:35:42 +0800

freetype (2.1.2-3) unstable; urgency=low

  * CVS updates as of 2002-08-29 (around VER-2-1-3-RC1)
  * Make FreeType less strict when some slightly buggy fonts set
    the CMap format 4 last segment idRangeOffset to 0xFFFF.
    Thanks to Werner Lemberg and George Williams for pinpointing the bug.
    (Fixes: Bug#150678, #155864)

 -- Anthony Fok <foka@debian.org>  Mon,  2 Sep 2002 05:53:48 +0800

freetype (2.1.2-2) unstable; urgency=low

  * Added CVS updates as of 2002-08-06.
  * Werner Lemberg (one of the upstream authors) has fixed TTC reading
    problem.  Thanks to Kenshi Muto and Ishikawa Mutsumi for the report.
    (Closes: Bug#154221)
  * An extraneous /usr/X11R6/lib/libfreetype.so (not from this package)
    was the culprit to some of the mysterious segmentation faults
    that some users were experiencing.  Thanks to Akira TAGOH for tracking
    down the problem.  (Closes: Bug#142674, #149472, #149759, #150596)

 -- Anthony Fok <foka@debian.org>  Fri,  9 Aug 2002 02:22:00 +0800

freetype (2.1.2-1) unstable; urgency=low

  * New upstream release with CVS updates as of 2002-07-11.

 -- Anthony Fok <foka@debian.org>  Mon, 15 Jul 2002 02:24:09 +0800

freetype (2.1.1-3) unstable; urgency=medium

  * Sync'ed with CVS as of 2002-06-16.
  * "New version breaks Pango" was fixed by the newly recompiled
    Pango package.  (Thanks, Akira TAGOH!  :-)  (Closes: Bug#150039)
  * Applied patches from Detlef Würkner (003-freetype-type1-cmap.patch,
    004-freetype-select-charmap.patch): the latter one fixes
    the icon-text-disappears-in-Nautilus problem.  Many thanks!
    (Closes: Bug#150084)
  * Applied patch from Sven Neumann (005-freetype-pfr-direction.patch).
    Many thanks!

 -- Anthony Fok <foka@debian.org>  Wed, 19 Jun 2002 01:37:48 +0800

freetype (2.1.1-2) unstable; urgency=low

  * Up'ed versioned dependency to libfreetype6 (>= 2.1.1) because 2.1.1
    introduced some changes that is binary incompatible (but source
    compatible) with previous versions, and Pango needs to be recompiled.
  * Added fixes from CVS as of 2002-06-14.
  * TOP became TOP_DIR

 -- Anthony Fok <foka@debian.org>  Sun, 16 Jun 2002 13:28:33 +0800

freetype (2.1.1-1) unstable; urgency=medium

  * New upstream release.
  * Added versioned dependency to libfreetype6 (>= 2.1.0).  Thanks to
    Akira TAGOH for the suggestion.  (Closes: Bug#140772, Bug#140821)

 -- Anthony Fok <foka@debian.org>  Fri, 14 Jun 2002 00:51:01 +0800

freetype (2.0.9-1) unstable; urgency=high

  * New upstream release.  Among other enhancements, it contains this
    important fix:

     - Certain fonts, like "foxjump.ttf" contain broken name tables with
       invalid entries and wild offsets.  This caused FreeType to crash when
       trying to load them.

    Kudos to upstream author David Turner for fixing the bug so quickly!

    This bug causes gnome-print to crash for users with certain freeware
    or shareware fonts, so please put in woody.  Thanks!
    (Closes: Bug#135654, Bug#135896)

 -- Anthony Fok <foka@debian.org>  Tue, 12 Mar 2002 01:43:14 +0800

freetype (2.0.8-1) unstable; urgency=medium

  * New upstream version.  Contains a few more important bug fixes.
    Please put in woody.  Thanks!
  * libfreetype6-dev now Depends on libc6-dev | libc-dev
    (Closes: Bug#132640)
  * Uses new configure script so that it builds on the netbsd-i386
    Debian port too.  (Closes: Bug#132693)

 -- Anthony Fok <foka@debian.org>  Wed, 13 Feb 2002 03:35:52 +0800

freetype (2.0.7-1) unstable; urgency=medium

  * New upstream version.  Reportedly fixes a problem that may KDE to
    crash upon reading certain fonts.  (Yes, please put in Debian 3.0).
  * Applied upstream fix to freetype-config.

 -- Anthony Fok <foka@debian.org>  Tue,  5 Feb 2002 03:44:27 +0800

freetype (2.0.6-1) unstable; urgency=low

  * New upstream release with important bug fixes.
  * Removed two Debian small patches as they have been applied upstream.

 -- Anthony Fok <foka@debian.org>  Mon, 14 Jan 2002 01:25:06 +0800

freetype (2.0.5-2) unstable; urgency=low

  * Oops, README and .cvsignore were erroneously placed in /usr/bin in
    freetype2-demos.  Thanks to YAMASHITA Junji for the bug report.
    (Closes: Bug#119119)

 -- Anthony Fok <foka@debian.org>  Sun, 11 Nov 2001 23:55:40 +0800

freetype (2.0.5-1) unstable; urgency=low

  * New upstream release.
  * Updated libfreetype6.copyright.
  * Applied patch to builds/unix/freetype-config.in to prevent
    /usr/bin/freetype-config from providing gcc with -L/usr/lib.
    Thanks to Gordon Sadler for providing the patch.  (Closes: Bug#101391)
  * Added /usr/share/aclocal/freetype2.m4 for autoconf and friends.
    in libfreetype6-dev.  Thanks to Marcelo E. Magallon for contributing
    this file.  (Closes: Bug#117156)

 -- Anthony Fok <foka@debian.org>  Sat, 10 Nov 2001 13:10:25 +0800

freetype (2.0.2.20010514-1) unstable; urgency=low

  * New upstream snapshot, post-2.0.2 freetype2-current as of 2001-05-14.
  * Silly me!  I fixed the `missing "xlibs-dev" in Build-Depends'
    in 2.0.2.20010422-2, but closed the wrong bug report!?
    Thanks to Martin Schmitz for the bug report.  (Closes: Bug#95328)
  * libtool-1.4 is not 100% compatible with the libtool-1.3.5 included
    in the upstream source.  Also, it seems to be unnecessary to
    Build-Depends on libtool, therefore removed.
    Thanks to Laurent Bonnaud for the bug report.  (Closes: Bug#97552)
  * [ftoption.h]: #define TT_CONFIG_OPTION_BYTECODE_INTERPRETER

 -- Anthony Fok <foka@debian.org>  Tue, 15 May 2001 16:49:26 -0600

freetype (2.0.2.20010422-2) unstable; urgency=medium

  * Hehe, silly me, I forgot to add "xlibs-dev" to Build-Depends
    when I merged in freetype2-demos.  Thanks to Martin Michlmayr
    for the notice.  Closes: Bug#94569.

 -- Anthony Fok <foka@debian.org>  Thu, 26 Apr 2001 21:20:17 -0600

freetype (2.0.2.20010422-1) unstable; urgency=low

  * Updated to post-2.0.2 freetype2-current as of 2001-04-22.
  * On i386, freetype2-demos is rebuilt with xlibs_4.0.2-13 instead of the
    pre-release xlibs_4.0.3.  My apologies.
  * Replaced "tetex-dev" with "libkpathsea-dev" in Build-Depends.
    Thanks to Michael Schmitz for the bug report.  Closes: Bug#91897.
  * Updated README.Debian to reflect the FreeType 1.x package name
    change from freetype2{,-dev} [sic] to libttf{2,-dev}.

 -- Anthony Fok <foka@debian.org>  Mon, 23 Apr 2001 23:08:51 -0600

freetype (2.0.2.20010412-1) unstable; urgency=low

  * New upstream release, post-2.0.2 freetype2-current as of 2001-04-12.
  * Arnd Bergmann, Tom Kacvinsky et al. pinpointed and fixed a bug
    in FreeType-2.0.2 which caused KDE and "xterm -fa" to segfault.
    Thanks guys!  :-)  Closes: Bug#89326.
  * New binary package: freetype2-demos.
  * The source package reorganized to include three upstream tarballs
    (freetype, ftdocs, ft2demos) in one *.orig.tar.gz.

 -- Anthony Fok <foka@debian.org>  Fri, 13 Apr 2001 02:02:42 -0600

freetype (2.0.1.20010317-1) unstable; urgency=low

  * Updated to freetype2-current as of 2001-03-17.
  * [builds/unix/install.mk]:
     - IMHO, the current upstream source caters too much to broken
       compilers that the Unix build suffers somewhat.
     - Use sed to replace all instances of
       <freetype/{,config/,internal/}*.h>
       with FT2_{PUBLIC,CONFIG,INTERNAL}_FILE(*.h), which currently
       expands to <freetype2/freetype/{,config/,internal/}*.h>
       in freetype/config/ftheader.h and freetype/internal/internal.h.
     - This fix, without sacrificing compatibility on some brain-dead
       compilers on other platforms, may mean that
       "-I/usr/include/freetype2" is no longer needed on Unix/Linux/Hurd
       platforms.
     - But it would be very foolish to remove "-I/usr/include/freetype2".
       Thou shalt always use $(shell freetype-config --cflags).
     - Thanks to Gordon Sadler for the suggestion.  :-)
       Closes: Bug#79951.
  * [builds/unix/ft2unix.h]:
     - Removed the FT2_{PUBLIC,CONFIG,INTERNAL}_FILE macros because
       they are already defined in freetype/config/ftheader.h.
     - Use FT2_ROOT instead.  Afterall, cpp on Unix is not broken.  ;-)
     - Thanks to Takuo Kitame for reporting the conflicting #define's.
       Closes: Bug#89363.
  * [debian/rules]: Moved out some old cruft to rules.museum.

 -- Anthony Fok <foka@debian.org>  Mon, 19 Mar 2001 03:27:14 -0700

freetype (2.0.1.20010312-1) unstable; urgency=low

  * Updated to freetype2-current as of 2001-03-12.
  * [debian/control]:
     - Build-Depends: debhelper (>= 3.0.0), ...
     - Standards-Version: 3.5.2

 -- Anthony Fok <foka@debian.org>  Fri, 16 Mar 2001 02:21:31 -0700

freetype (2.0.1.20010308-1) unstable; urgency=low

  * Updated to freetype2-current as of 2001-03-08.
  * Corrected platform detection on Hurd.  Thanks to Jeff Bailey,
    Werner and David for the fix.  Closes: Bug#87691.

 -- Anthony Fok <foka@debian.org>  Fri,  9 Mar 2001 00:50:12 -0700

freetype (2.0.1-1) unstable; urgency=low

  * New upstream release.

 -- Anthony Fok <foka@debian.org>  Fri,  1 Dec 2000 17:58:32 -0700

freetype (2.0-1) unstable; urgency=low

  * New upstream FreeType 2 official release.
     - Source package: freetype
     - Binary packages: libfreetype6 and libfreetype6-dev.
    The source package of FreeType 1.3.1 has been renamed to freetype1.
  * [README.Debian]: Documents the source and binary package names,
      and recommends users to migrate to FreeType 2.

 -- Anthony Fok <foka@debian.org>  Mon, 20 Nov 2000 05:16:13 -0700

freetype (1.3.1-1) unstable; urgency=low

  * New official upstream release.
  * [contrib/ttf2pfb/ttf2pfb.c]: Applied patch by fellow Debian developer
      Daniel Jacobowitz to fix a va_arg problem that prevents it from
      building on powerpc.  Thanks a million!  :-)  (closes: Bug#54539)

 -- Anthony Fok <foka@debian.org>  Mon, 10 Jan 2000 06:12:51 -0700

freetype (1.3.1-0) unstable; urgency=low

  * New upstream release candidate (1999-12-08).
  * [debian/rules]: Uses "dh_makeshlibs -V 'freetype2 (>= 1.3.1)'"
      because 1.3 have some new APIs not in 1.2.  Thanks to suggestion
      by ISHIKAWA Mutsumi <ishikawa@linux.or.jp> (closes: Bug#52319).
  * Added new entries for Arphic PL fonts in /etc/ttf2pk/ttfonts.map
  * Modified UBig5.sfd to suit the Big5 Arphic PL fonts.

 -- Anthony Fok <foka@debian.org>  Sun, 12 Dec 1999 11:13:20 -0700

freetype (1.3-2) unstable; urgency=low

  * Corrected the symlink
    /usr/share/doc/freetype2/changelog.gz -> docs/changes.txt
    to -> docs/changes.txt.gz.  (Hehe, major oversight.  :-)
    Thanks to Michael Osamu Shiobara for the bug report.
    (closes: Bug#50428)

 -- Anthony Fok <foka@debian.org>  Wed, 17 Nov 1999 04:10:41 -0700

freetype (1.3-1) unstable; urgency=low

  * New upstream release (libttf.so.2.2.0) with patches as of 1999-10-21.
  * Standards-Version: 3.1.0
  * Removed debian/freetype2-dev.compress because debhelper-2.0.69
    no longer compresses *.png.
  * Backed out the patch applied by Anthony Wong <ypwong@debian.org> to
    contrib/ttf2pfb/configure in freetype_1.2-6.1 because upstream fixed
    ttf2pfb.c to #include "extend/ftxpost.h" rather than "ftxpost.h".
    Nonetheless, thanks for the NMU!  :-)
  * [debian/rules]: FHS-compliancy and general clean-up
      - s/pre-binary/install/g; and removed install-stamp.
      - s!usr/doc!usr/share/doc!g;
      - Referred to the latest /usr/doc/debhelper/examples/rules*
        and used DH_OPTIONS to reduce clutter.
      - Oops!  I used bashism but set "SHELL = /bin/sh".  Changed to
        "SHELL = /bin/bash".  :-)
      - Install upstream docs/changes.txt as changelog.gz in the
        freetype2 (shared library) package.

 -- Anthony Fok <foka@debian.org>  Sun, 14 Nov 1999 01:15:21 -0700

freetype (1.2-6.1) unstable; urgency=low

  * Non-maintainer upload (see bug #38813)
  * Added 'CPPFLAGS= ... -I$srcdir/../../lib/extend' to
    contrib/ttf2pfb/configure, otherwise compile will fail for
    ftxpost.h cannot be found.
  * license.txt.gz is not shipped (lintian complains)

 -- Anthony Wong <ypwong@debian.org>  Thu,  3 Jun 1999 02:04:44 +0800

freetype (1.2-6) unstable; urgency=low

  * Copied debian/postinst to debian/freetype-tools.postinst
    so mktexlsr is (only) run for the freetype-tools package.
    Thanks to Andrew for reporting this bug. (closes: Bug#36502)
  * Added some more font entries to /etc/ttf2pk/ttfonts.map.

 -- Anthony Fok <foka@debian.org>  Thu, 22 Apr 1999 17:54:53 -0600

freetype (1.2-5) unstable; urgency=low

  * Applied upstream freetype-1.2-current.diff.gz as of 1999-04-09.
  * [contrib/ttf2pfb/t1asm.c]: Incorporated patch for glibc 2.1
      donated by Hartmut Koptein <koptein@et-inf.fho-emden.de>.
      (Taken from the t1utils package.  :-)  (closes: Bug#35742)
  * [contrib/ttf2pk/filesrch.c]: Changed "DllImport" to "KPSEDLL"
      (changes between kpathsea 3.2 and 3.3).  Thanks Werner!  :-)
  * [debian/rules]:
      - Replaced the for loop with a more verbose alternative to ensure
        make stops when it encounters an error when building one of the
        contrib programs.
      - Renamed t1asm to t1asm-freetype, and getafm to getafm-freetype,
        until they are merged with the ones in t1utils and psutils.
  * freetype-tools now also Suggests: psutils (>= 1.17-7)

 -- Anthony Fok <foka@debian.org>  Mon, 12 Apr 1999 01:08:23 -0600

freetype (1.2-4) unstable; urgency=low

  * Rebuilt with glibc-2.1 and tetex-lib (shared kpathsea library).
  * [debian/rules]: Changed usr/share/texmf to usr/lib/texmf
      for the new FHS-compliant directory layout in teTeX.
  * [debian/control]: freetype-tools now Suggests: tetex-bin
      (>= 0.9.990310-1), t1utils (>= 1.2-2)

 -- Anthony Fok <foka@debian.org>  Mon,  5 Apr 1999 16:39:08 -0600

freetype (1.2-3) frozen unstable; urgency=low

  * Applied the upstream freetype-1.2-current.diff.gz as of 1999-01-18
    which fixes a nasty Raster bug occurs only when clipping very large
    outlines to a small target bitmap or pixmap.

 -- Anthony Fok <foka@debian.org>  Tue, 19 Jan 1999 22:04:32 -0700

freetype (1.2-2) frozen unstable; urgency=low

  * Applied the upstream freetype-1.2-current.diff.gz as of 1998-12-27
    Mostly bug fixes.
  * Added configure.in and Makefile.in for contrib/{ttf2pfb,ttfbanner},
    so these tools are now included in the freetype-tools package.
  * [debian/control]:
      - Removed the "<" and ">", and added a suggestion
        to Debian-JP's X server with X-TT support in freetype2's
        package description.
      - Now freetype-tools also Suggests: t1utils, which contains
        /usr/bin/t1asm that helps ttf2pfb create real .pfa and .pfb
        files.  (Also added a note in README.Debian.)
  * Updated the upstream authors' e-mail addresses in "control" and
    "copyright."
  * [debian/changelog]: Add the changelog of the freetype (1.1-0.1)
      non-maintainer release done by Marcelo E. Magallon
      <mmagallo@debian.org> in June 1998.  I forgot to do so back
      then.  Sorry!  :-)
  * Renamed debian/compress to debian/freetype2-dev.compress, so *.png
    are no longer compressed to *.png.gz.

 -- Anthony Fok <foka@debian.org>  Tue, 29 Dec 1998 02:16:07 -0700

freetype (1.2-1) frozen unstable; urgency=low

  * New upstream release.
  * Recompiled with libc6 (2.0.7u-7).
  * [debian/control]: Updated to standards version 2.5.0.0 (no changes).
  * [contrib/ttf2pk/configure.in]: Modified the order of the header
      include paths to ensure that "-I./../../lib" is placed before
      "-I/usr/include".  Thanks to Roman.Hodek@informatik.uni-erlangen.de
      for the bug report (forwarded upstream).  (Fixes: #27920)

 -- Anthony Fok <foka@debian.org>  Sat,  5 Dec 1998 15:13:48 -0700

freetype (1.1-1998-09-12-2) unstable; urgency=low

  * [debian/postinst]: Oops, the command "ldconfig" somehow disappeared
      in the last upload.  Fixed.  :-)

 -- Anthony Fok <foka@debian.org>  Sun, 11 Oct 1998 19:58:32 -0600

freetype (1.1-1998-09-12-1) unstable; urgency=low

  * New upstream development snapshot.
  * Added "--with-kpathsea-dir=/usr" to ttf2pk's configure.
  * [debian/rules]:
      - TTF2PKINPUTS = usr/lib/texmf/ttf2pk
      - TTF2TFMINPUTS = usr/lib/texmf/ttf2tfm
      - *.sfd are now installed in $(TTF2PKINPUTS) and $(TTF2TFMINPUTS).
      - $(TTF2PKINPUTS)/ttfonts.map is a symlink to /etc/ttf2pk/ttfonts.map.
  * [debian/freetype-tools.conffiles]: Added /etc/ttf2pk/ttfonts.map.
  * [debian/postinst]: Added #DEBHELPER#.
  * [debian/freetype-tools.postinst]: Runs /usr/bin/mktexlsr if it exists.
  * [debian/control]: freetype-tools now Suggests: tetex-bin (>= 0.9-1).

 -- Anthony Fok <foka@debian.org>  Sat, 12 Sep 1998 19:55:17 -0600

freetype (1.1-1998-08-29-1) unstable; urgency=low

  * New upstream development snapshot.
  * Now installs ttf2bdf and ttf2pk's documentation.
    ttf2pk/ttf2tfm's *.sfd files are now placed in /usr/lib/ttf2tfm.
  * changelog.gz now points to the re-added commitlog.gz.
  * Changed "numGlymphId" to "cmap4->numGlyphId" in lib/extend/ftxcmap.c.

 -- Anthony Fok <foka@debian.org>  Mon, 31 Aug 1998 04:37:57 -0600

freetype (1.1-1) unstable; urgency=low

  * New upstream release.  The old freetype-1.0 source package has been
    renamed to "freetype1" and is now obsolete.
  * Upgraded to standards version 2.4.1.0 (no changes).
  * The package soname has been upgraded from 1 to 2. (libttf.2)
  * Updated the package descriptions according to freetype.spec.
  * Since teTeX 0.9 and the new <kpathsea/kpathsea.h> is in Debian,
    ttf2pk is now compiled and included in freetype-tools.
  * Added postinst to run ldconfig as per Debian Policy.  (Lintian)
  * [debian/control]: Added some package relationships w.r.t. freetype1:
      - freetype2 -- Replaces: freetype1
      - freetype2-dev -- Conflicts: freetype1-dev
  * [debian/rules]:
     - /usr/lib/libttf.la is now installed in the freetype2-dev package.
     - Moved the developer's documentation into the freetype2-dev package.
       Thanks to "Marcelo E. Magallon" <mmagallo@debian.org> for suggestion.
     - Added "--dpkg-shlibdeps-params=-Ldebian/tmp/DEBIAN/shlibs" to
       dh_shlibdeps when packaging freetype-tools.
     - Added patch from /usr/doc/lintian/libtool-workarounds.txt
       to solve the -rpath problem.  Debian's libtool-1.2 handles the -lc
       problem quite nicely already, so that part of the patch is not used.
     - Added a GNU GPL copyright statement at the top.  :-)
  * Ran libtoolize from the Debian libtool-1.2 package.  This solves the
    -lc problem.  :-)  config.guess and config.sub are taken from the ones
    in /usr/share/automake/ though because they are newer.  (Thanks to
    the libtool bug report filed by Jim Pick <jim@jimpick.com> for hints.)
  * Removed debian/README.Debian.

 -- Anthony Fok <foka@debian.org>  Fri, 28 Aug 1998 03:49:21 -0600

freetype (1.1-0.1) unstable; urgency=low

  * New upstream version. Non-maintainer upload (I need this in order to
    build new upstream version of gltt!)
  * Applied patches from previous version.
  * Applied libtool rpath fix patch and removed rpath from compilation
    parameters. Changed ltconfig to provide inter-library dependencies.
  * Upgraded to Standards 2.4.1
  * Changed package name to freetype2 and other control fields accordingly
    (this could be a problem... what about packages that depend on
    freetype1?)
  * Added "Conflitcs: freetype1 (<= 1.0.0.1998-03-22-1)" to freetype-tools
    because of the mo files freetype1 contains and that are now in
    freetype-tools, alogn-side the programs that use the files.

 -- Marcelo E. Magallon <mmagallo@debian.org>  Sat, 27 Jun 1998 15:59:36 -0600

freetype (1.0.0.1998-03-22-1) frozen unstable; urgency=low

  * New upstream snapshot bugfix release as of 1998-03-22.
     - ttobjs.c: The storage area is now freed in Instance_Destroy,
       because it's the place it should have been from the very start.
       A very sick bug spotted by Ram. Thanks again !!     - DavidT
     - fixed a nasty allocation bug in ttf2tfm.c
     - corrected a spelling error (strcpy->strcmp) in ttf2pk.c
     - new email address for Werner Lemberg (wl@gnu.org)
     - (again) a stupid error fixed in ttf2pk.c
     - Some fixes to make the package compile smoothless with the make
       program of Solaris.
     - too much fixed in po/Makefile.in.in :-)
  * /usr/doc/freetype/README.gz and /usr/lib/libttf.la are now installed.

 -- Anthony Fok <foka@debian.org>  Wed, 25 Mar 1998 16:18:50 -0700

freetype (1.0.0.1998-03-13-1) unstable; urgency=low

  * New upstream snapshot including upstream patch as of 1998-03-13.

 -- Anthony Fok <foka@debian.org>  Sun, 15 Mar 1998 15:04:10 -0700

freetype (1.0-1) unstable; urgency=low

  * New upstream release (including upstream patch as of 1998-02-17).
  * Updated copyright and README.Debian.
  * Upgraded to standards version 2.4.0.0 (no changes).
  * Enabled gettext support.
  * Added .PHONY targets in Makefile.in's.
  * Added -lc for linking libttf.so* (Reported by Lintian).
  * Various FreeType test programs now have man pages linked to
    /usr/man/man7/undocumented.7.gz (Reported by Lintian).
  * debian/control: Revised package description.
  * debian/rules: Commented out dh_du.
  * Moved /usr/include/freetype/freetype.h to /usr/include/freetype.h.

 -- Anthony Fok <foka@debian.org>  Wed, 18 Feb 1998 01:12:03 -0700

freetype (0.beta.1998.01.06-1) unstable; urgency=low

  * New upstream snapshot release.
  * Thanks to the libtool patch posted by Hirotsugu Kakugawa
    <h.kakugawa@computer.org> on the freetype-devel mailing list
    (and some local tweaking), the Debian freetype package finally
    provides the library and header files!  Hurray!  (Fixes Bug#16365)
  * Splitted the package into freetype0, freetype0-dev and freetype-tools.
  * Added debian/compress to ensure that /usr/doc/freetype0/image/*.png
    are not compressed.
  * Revised README.Debian.

 -- Anthony Fok <foka@debian.org>  Thu,  8 Jan 1998 20:46:14 -0700

freetype (0.beta.1997.12.25-1) unstable; urgency=low

  * New upstream snapshot release.
  * Modified /usr/doc/freetype/copyright to include the new license.txt.
    (Yes, FreeType's license has changed.)
  * Have a blessed Merry Christmas!

 -- Anthony Fok <foka@debian.org>  Fri, 26 Dec 1997 11:26:25 -0700

freetype (0.beta.1997.12.16-1) unstable; urgency=low

  * New upstream release.
  * /usr/bin/ttf_{lint,timer,view,zoom} no longer exists.  The upstream
    authors have renamed them as /usr/bin/{ftlint,fttimer,ftview,ftzoom}
    and have also added other nifty test programs!  :)
  * debian/rules: Switched to debhelper.
  * debian/control: Upgraded Standards-Version to 2.3.0.1 and increased
    Priority to optional.  :)
  * Revised /usr/doc/freetype/copyright.  FreeType is now truly DFSG-free!
    (Fixes Bug#16030)
  * Revised README.Debian.
  * Changed my maintainer e-mail address to <foka@debian.org>.  :)
  * Sorry, the library and header files are not yet included.
    I have yet to learn how.  :)

 -- Anthony Fok <foka@debian.org>  Wed, 17 Dec 1997 03:02:49 -0700

freetype (0.4-4) unstable; urgency=low

  * Corrected the freetype mailing-list server's address from
    "@lists.tu-muenchen.de" to "@lists.lrz-muenchen.de" in the files
    /usr/doc/freetype/readme.1st and license.txt.
  * Improved the package description and added a URL link to the
    FreeType Project Home Page
  * Removed "Keywords", "Primary-site" and "Original-site" from the package's
    description, but kept "Authors" and "Maintained-by" (Closed bug #12510).

 -- Anthony Fok <foka@gpu.srv.ualberta.ca>  Sun, 21 Sep 1997 18:24:42 -0600

freetype (0.4-3) unstable; urgency=low

  * Rebuilt with both libc6 and xlib6g (Fixes bug #12784).
  * Updated to Standards-Version: 2.3.0.0.

 -- Anthony Fok <foka@gpu.srv.ualberta.ca>  Wed, 10 Sep 1997 21:57:20 -0600

freetype (0.4-2) unstable; urgency=low

  * Renamed /usr/bin/{lint,timer,view,zoom} to
    /usr/bin/ttf_{lint,timer,view,zoom} to avoid name conflicts with other
    programs (Fixes bugs #12096, #12136).
  * Closed bug #11193 (freetype AR4 available).

 -- Anthony Fok <foka@gpu.srv.ualberta.ca>  Tue, 19 Aug 1997 17:53:32 -0600

freetype (0.4-1) unstable; urgency=low

  * New maintainer.
  * New upstream release.
  * Updated to Standards-Version: 2.2.0.0.

 -- Anthony Fok <foka@gpu.srv.ualberta.ca>  Mon, 11 Aug 1997 08:26:17 -0600

freetype (0.3-1) unstable; urgency=low

  * Upstream update. Sadly the envisioned Christmas target of an X truetype
    rasterizer has been abandoned.

 -- Christoph Lameter <clameter@waterf.org>  Tue, 24 Dec 1996 12:52:24 -0800

freetype (0.1-1) unstable; urgency=low

  * Initial Release.

 -- Christoph Lameter <clameter@waterf.org>  Thu, 7 Nov 1996 11:51:45 -0800<|MERGE_RESOLUTION|>--- conflicted
+++ resolved
@@ -1,12 +1,3 @@
-<<<<<<< HEAD
-freetype (2.9.1-3+deb10u2pexip1) pexip; urgency=medium
-
-  * Pull in new upstream version
-
- -- Steve McIntyre <steve.mcintyre@pexip.com>  Mon, 26 Oct 2020 16:23:09 +0000
-
-freetype (2.9.1-3+deb10u2) buster-security; urgency=high
-=======
 freetype (2.10.4+dfsg-1) unstable; urgency=medium
 
   * New upstream version:
@@ -42,7 +33,6 @@
   * debian/rules: Remove debian/udeb directory before building.
   * debian/tests/libfreetype-dev: Replace the FT_FREETYPE_H macro with a
     standard header inclusion.
->>>>>>> bb3f81b9
 
  -- Hugh McMaster <hugh.mcmaster@outlook.com>  Sat, 05 Dec 2020 19:20:58 +1100
 
@@ -188,29 +178,7 @@
 
  -- Hugh McMaster <hugh.mcmaster@outlook.com>  Fri, 16 Aug 2019 20:42:30 +1000
 
-<<<<<<< HEAD
-freetype (2.9.1-3+deb10u1pexip3) pexip; urgency=medium
-
-  * Rebuild in buster environment
-
- -- Steve McIntyre <steve.mcintyre@pexip.com>  Wed, 15 Jul 2020 20:39:09 +0000
-
-freetype (2.9.1-3+deb10u1pexip2) pexip; urgency=medium
-
-  * Rebuild in buster environment
-
- -- Steve McIntyre <steve.mcintyre@pexip.com>  Wed, 15 Jul 2020 18:29:12 +0000
-
-freetype (2.9.1-3+deb10u1pexip1) pexip; urgency=medium
-
-  * Migrate to Buster
-
- -- Vincent Sanders <vince@pexip.com>  Tue, 10 Mar 2020 15:58:30 +0000
-
-freetype (2.9.1-3+deb10u1) buster; urgency=medium
-=======
 freetype (2.9.1-4) unstable; urgency=medium
->>>>>>> bb3f81b9
 
   * debian/compat: Remove legacy file.
   * debian/control:
@@ -222,6 +190,30 @@
       hinted fonts (Closes: #932303).
 
  -- Hugh McMaster <hugh.mcmaster@outlook.com>  Wed, 24 Jul 2019 19:59:39 +1000
+
+freetype (2.9.1-3+deb10u2pexip1) pexip; urgency=medium
+
+  * Pull in new upstream version
+
+ -- Steve McIntyre <steve.mcintyre@pexip.com>  Mon, 26 Oct 2020 16:23:09 +0000
+
+freetype (2.9.1-3+deb10u1pexip3) pexip; urgency=medium
+
+  * Rebuild in buster environment
+
+ -- Steve McIntyre <steve.mcintyre@pexip.com>  Wed, 15 Jul 2020 20:39:09 +0000
+
+freetype (2.9.1-3+deb10u1pexip2) pexip; urgency=medium
+
+  * Rebuild in buster environment
+
+ -- Steve McIntyre <steve.mcintyre@pexip.com>  Wed, 15 Jul 2020 18:29:12 +0000
+
+freetype (2.9.1-3+deb10u1pexip1) pexip; urgency=medium
+
+  * Migrate to Buster
+
+ -- Vincent Sanders <vince@pexip.com>  Tue, 10 Mar 2020 15:58:30 +0000
 
 freetype (2.9.1-3) unstable; urgency=medium
 
