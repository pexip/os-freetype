<<<<<<< HEAD
freetype (2.5.2-3+deb8u2pexip1) pexip; urgency=low

  * New upstream release

 -- John-Mark Bell <jmb@pexip.com>  Tue, 09 May 2017 15:50:21 +0100

freetype (2.5.2-3+deb8u2) jessie-security; urgency=high
=======
freetype (2.6.3-3.2) unstable; urgency=high
>>>>>>> 8831b1e4

  * Non-maintainer upload.
  * Better protect `flex' handling (CVE-2017-8105) (Closes: #861220)
  * t1_builder_close_contour: Add safety guard (CVE-2017-8287)
    (Closes: #861308)

 -- Salvatore Bonaccorso <carnil@debian.org>  Thu, 27 Apr 2017 20:57:40 +0200

<<<<<<< HEAD
freetype (2.5.2-3+deb8u1pexip1) pexip; urgency=low

  * Migrate to Jessie

 -- John-Mark Bell <jmb@pexip.com>  Wed, 22 Feb 2017 13:59:27 +0000

freetype (2.5.2-3+deb8u1) jessie-security; urgency=high
=======
freetype (2.6.3-3.1) unstable; urgency=medium
>>>>>>> 8831b1e4

  * Non-maintainer upload.
  * CVE-2016-10244: Heap-buffer-overflow
    src/type1/t1load.c (parse_charstrings): Reject fonts that don't contain
    glyph names. (Closes: #856971)

 -- Salvatore Bonaccorso <carnil@debian.org>  Thu, 30 Mar 2017 19:16:33 +0200

freetype (2.6.3-3) unstable; urgency=medium

  * Install the now-available-upstream manpages for freetype-demos.
    Closes: #131137.
  * Register all of the HTML documentation with doc-base.  Closes: #451660.
  * Suppress lintian warning about symbols file declaring dependency on
    other package, which is entirely by design.

 -- Steve Langasek <vorlon@debian.org>  Tue, 01 Mar 2016 06:43:44 +0000

freetype (2.6.3-2) unstable; urgency=medium

  * Adjust symbols file to actually produce invalid dependencies when
    internal symbols are used, as intended.

 -- Steve Langasek <vorlon@debian.org>  Tue, 01 Mar 2016 03:29:18 +0000

freetype (2.6.3-1) unstable; urgency=medium

  * New upstream release.  Closes: #812518, LP: #1521299
    - stem darkening now disabled by default.  Closes: #801370.
  * Avoid marking private symbols as supported from 2.6.1 on.  Apparently
    dpkg-gensymbols doesn't do what I expected for this kind of declaration
    anyway, but we should at least avoid marking them wrong in the source.
  * Update to Standards-Version 3.9.7.

 -- Steve Langasek <vorlon@debian.org>  Tue, 01 Mar 2016 00:04:14 +0000

freetype (2.6.1-0.1) unstable; urgency=medium

  * Non-maintainer upload.
  * New upstream release (Closes: #804050)

 -- Matteo F. Vescovi <mfv@debian.org>  Tue, 10 Nov 2015 21:32:25 +0100

freetype (2.6-2) unstable; urgency=medium

  * Adjust symbols references for private symbols to sort to a higher (fake)
    version number instead of a lower, so that when linking against
    libfreetype without using its symbols, we don't get a wrong dependency on
    libfreetype6 (>= 1.PRIVATE.1).  Closes: #799445.  
  * Pass --without-harfbuzz in debian/rules, to avoid opportunistically
    picking this up as a dependency if libharfbuzz-dev is installed.

 -- Steve Langasek <vorlon@debian.org>  Sat, 19 Sep 2015 19:17:07 +0000

freetype (2.6-1) unstable; urgency=medium

  * New upstream release.  Closes: #793751.
    * Includes a fix for a spurious error in FT_Get_SubGlyph_Info.
      Closes: #778493.
    * Includes a fix for an infinite loop in T1 font loading.
      Closes: #798620.
    * Includes a fix for an uninitialized memory bug in font parsers.
      Closes: #798619.
    * Includes fix for an out-of-bounds rate in the Adobe CFF implementation
      (which was not previously enabled in the package build).
      Closes: #773084.
    * Includes a fix for a crasher in xdvi.  Closes: #733894.
    * Fixes support for compressed pcf fonts.  Closes: #780340.
    * Drop various cherrypicked upstream patches from the package.
    * Ship upstream freetype-config manpage in place of our own.
      Closes LP: #1390767.
  * Update symbols file.  Includes dropping various private symbols that
    don't appear to have ever been part of the API.
  * Fix exclusion of redundant license file (txt -> TXT)
  * Re-enable the CFF driver, now that most related fonts have been fixed.
    Closes: #795653.
  * Enable stage1 build without X library dependencies for bootstrapping.
    Closes: #752270, #752271.

 -- Steve Langasek <vorlon@debian.org>  Sat, 12 Sep 2015 07:29:07 +0000

freetype (2.5.2-4) unstable; urgency=medium

  * Fix Savannah bug #43774. Closes #780143.
  * Release 2.5.2-4

 -- Keith Packard <keithp@keithp.com>  Sun, 15 Mar 2015 22:46:29 -0700

freetype (2.5.2-3) unstable; urgency=medium

  * Fix Savannah bug #43535. CVE-2014-9675
  * [bdf] Fix Savannah bug #41692. CVE-2014-9675-fixup-1
  * src/base/ftobj.c (Mac_Read_POST_Resource): Additional overflow check
    in the summation of POST fragment lengths. CVE-2014-0674-part-2
  * src/base/ftobjs.c (Mac_Read_POST_Resource): Insert comments and fold
    too long tracing messages. CVS-2014-9674-fixup-2
  * src/base/ftobjs.c (Mac_Read_POST_Resource): Use unsigned long variables to read the lengths in POST fragments. CVE-2014-9674-fixup-1
  * Fix Savannah bug #43538. CVE-2014-9674-part-1
  * Fix Savannah bug #43539. CVE-2014-9673
  * src/base/ftobjs.c (Mac_Read_POST_Resource): Avoid memory leak by
    a broken POST table in resource-fork. CVE-2014-9673-fixup
  * Fix Savannah bug #43540. CVE-2014-9672
  * Fix Savannah bug #43547. CVE-2014-9671
  * Fix Savannah bug #43548. CVE-2014-9670
  * [sfnt] Fix Savannah bug #43588. CVE-2014-9669
  * [sfnt] Fix Savannah bug #43589. CVE-2014-9668
  * [sfnt] Fix Savannah bug #43590. CVE-2014-9667
  * [sfnt] Fix Savannah bug #43591. CVE-2014-9666
  * Change some fields in `FT_Bitmap' to unsigned type. CVE-2014-9665
  * Fix uninitialized variable warning. CVE-2014-9665-fixup-2
  * Make `FT_Bitmap_Convert' correctly handle negative `pitch' values.
    CVE-2014-9665-fixup
  * [type1, type42] Fix Savannah bug #43655. CVE-2014-9664
  * [sfnt] Fix Savannah bug #43656. CVE-2014-9663
  * [cff] Fix Savannah bug #43658. CVE-2014-9662
  * [type42] Allow only embedded TrueType fonts. CVE-2014-9661
  * [bdf] Fix Savannah bug #43660. CVE-2014-9660
  * [cff] Fix Savannah bug #43661. CVE-2014-9659
  * [sfnt] Fix Savannah bug #43672. CVE-2014-9658
  * [truetype] Fix Savannah bug #43679. CVE-2014-9657
  * [sfnt] Fix Savannah bug #43680. CVE-2014-9656
  * All CVEs patched. Closes: #777656.

 -- Keith Packard <keithp@keithp.com>  Mon, 23 Feb 2015 22:04:36 -0800

freetype (2.5.2-2) unstable; urgency=medium

  * Acknowledge security NMU; thanks to Michael Gilbert.
  * Standards-Version 3.9.6.
  * Bump debhelper build-dependency to 9.
  * debian/patches/enable-old-cff.patch: disable the new CFF hinter from
    Adobe, working around wrong hinting with some toolkits on Linux.  Thanks
    to Samat K Jain <samat@samat.org> for preparing the patch.
    Closes: #730742.
  * debian/patches-freetype/0001-Fix-Savannah-bug-40997.patch: Cherry-pick
    upstream patch to fix a double free.  Closes: #747002, LP: #1310728.
  * debian/patches-freetype/0002-Fix-Savannah-bug-42418.patch: Cherry-pick
    upstream patch to fix cjk font rendering issue.  LP: #1310017.
  * debian/patches-freetype/verbose-libtool.patch: don't let libtool
    suppress compiler output.
  * debian/patches-freetype/no-uninitialized-bbox.patch: ensure that our
    variable is reliably initialized before use, fixing a build failure on
    ppc64el when building with -O3.

 -- Steve Langasek <vorlon@debian.org>  Fri, 19 Sep 2014 06:27:10 +0000

freetype (2.5.2-1.1) unstable; urgency=high

  * Non-maintainer upload by the Security Team.
  * Fix two security issues in the CFF rasterizer (closes: #741299)
    - CVE-2014-2240: out-of-bounds read/write in cf2hints.c.
    - CVE-2014-2241: denial-of-service in cf2ft.c.

 -- Michael Gilbert <mgilbert@debian.org>  Mon, 28 Jul 2014 02:56:08 +0000

freetype (2.5.2-1) unstable; urgency=low

  * New upstream release
    - fixes a crasher bug with certain fonts.  Closes: #733052.
    - drop of additional symbols which were previously exported but are only
      meant for debugging and upstream recommends not enabling them when
      building in "release mode".  If this impacts users of freetype, we can
      re-enable these symbols later.
  * Call autogen.sh on build to refresh autotools; not using dh-autoreconf
    because the upstream directory structure is non-standard and it's a
    throw-away dir, so there's no advantage to dh-autoreconf's rollback
    support.
  * Fix symbols file with respect to more complete version info found in
    Ubuntu.
  * Drop debian/patches-ft2demos/compiler-warning-fixes.patch, which is
    actually a bug in the compiler_hardening_fixes.patch; fix it there
    instead.
  * Fix libpng detection when cross-building.

 -- Steve Langasek <vorlon@debian.org>  Wed, 25 Dec 2013 09:06:22 +0000

freetype (2.5.1-2) unstable; urgency=low

  * Drop unnecessary GPLv2.txt from libfreetype6-dev.
  * Add missing dependency on libpng-dev to libfreetype6-dev.
    Closes: #732062.

 -- Steve Langasek <vorlon@debian.org>  Tue, 17 Dec 2013 20:04:17 -0800

freetype (2.5.1-1) unstable; urgency=low

  * New upstream release.  Closes: #717952, #729231.
    - Add build-dependency on libpng-dev.
    - Dropped patches, included upstream: savannah-bug-35847.patch,
      savannah-bug-35833.patch, savannah-bug-37905.patch,
      savannah-bug-37906.patch, savannah-bug-37907.patch
    - Internal symbols have been dropped in this version.  No soname change
      because the symbols are not supposed to be used, but past experience
      suggests that this may break some third-party software anyway.
  * compiler_hardening_fixes.patch: fix wrong snprintf() calls in ttdebug.c
    that cause an overflow 100% of the time.
  * debian/patches-ft2demos/compiler-warning-fixes.patch: Fix a wrong
    cast that triggers a compiler warning.
  * debian/patches-ft2demos/revert-wrong-extern.patch: revert wrong
    upstream commit that causes a build failure.

 -- Steve Langasek <vorlon@debian.org>  Thu, 28 Nov 2013 07:05:47 +0000

freetype (2.4.9-1.1) unstable; urgency=high

  * Non-maintainer upload.
    Upload ACKed by Steve Langasek <vorlon@debian.org> on #debian-devel.
  * Add savannah-bug-37905.patch patch
    [SECURITY] CVE-2012-5668: NULL Pointer Dereference in bdf_free_font.
    (Closes: #696691)
  * Add savannah-bug-37906.patch patch
    [SECURITY] CVE-2012-5669: Out-of-bounds read in _bdf_parse_glyphs.
    (Closes: #696691)
  * Add savannah-bug-37907.patch patch
    [SECURITY] CVE-2012-5670: Out-of-bounds write in _bdf_parse_glyphs.
    (Closes: #696691)

 -- Salvatore Bonaccorso <carnil@debian.org>  Fri, 28 Dec 2012 21:32:28 +0100

freetype (2.4.9-1) unstable; urgency=low

  * New upstream release
    - upstream fix for multiple vulnerabilities: CVE-2012-1126,
      CVE-2012-1133, CVE-2012-1134, CVE-2012-1136, CVE-2012-1142,
      CVE-2012-1144. and others.  Closes: #662864.
    - update symbols file for a new symbol, ft_raccess_guess_table
  * debian/patches-freetype/savannah-bug-35847.patch,
    debian/patches-freetype/savannah-bug-35833.patch: pull two bugfixes from
    upstream git on top of 2.4.9, to address regressions affecting
    ghostscript.  Thanks to Till Kamppeter for pointing this out.
  * push CPPFLAGS into CFLAGS for ft2demos, so our demos will be secure.
    Closes: #663613.
  * don't let a quiltrc override our QUILT_PATCHES settings in debian/rules.
    Closes: #617217.
  * Migrate debian/copyright to copyright-format 1.0, and fix up the upstream
    URL.  Closes: #642059.

 -- Steve Langasek <vorlon@debian.org>  Sat, 24 Mar 2012 23:35:16 +0000

freetype (2.4.8-1ubuntu2.3pexip1) pexip; urgency=low

  * New upstream release

 -- John-Mark Bell <jmb@pexip.com>  Thu, 17 Sep 2015 16:00:35 +0100

freetype (2.4.8-1ubuntu2.3) precise-security; urgency=medium

  * SECURITY UPDATE: uninitialized memory reads (LP: #1449225)
    - debian/patches-freetype/savannah-bug-41309.patch: fix use of
      uninitialized data in src/cid/cidload.c, src/psaux/psobjs.c,
      src/type1/t1load.c, src/type42/t42parse.c.
    - No CVE number
  * SECURITY UPDATE: denial of service via infinite loop in parse_encode
    (LP: #1492124)
    - debian/patches-freetype/savannah-bug-41590.patch: protect against
      invalid charcode in src/type1/t1load.c.
    - No CVE number

 -- Marc Deslauriers <marc.deslauriers@ubuntu.com>  Thu, 10 Sep 2015 07:10:41 -0400

freetype (2.4.8-1ubuntu2.2pexip1) pexip; urgency=low

  * New upstream release

 -- John-Mark Bell <jmb@pexip.com>  Tue, 24 Feb 2015 23:18:47 +0000

freetype (2.4.8-1ubuntu2.2) precise-security; urgency=medium

  * SECURITY UPDATE: denial of service and possible code execution via
    multiple security issues
    - debian/patches-freetype/CVE-2014-96xx/*.patch: backport a large
      quantity of upstream commits to fix multiple security issues.
    - CVE-2014-9656
    - CVE-2014-9657
    - CVE-2014-9658
    - CVE-2014-9660
    - CVE-2014-9661
    - CVE-2014-9663
    - CVE-2014-9664
    - CVE-2014-9666
    - CVE-2014-9667
    - CVE-2014-9669
    - CVE-2014-9670
    - CVE-2014-9671
    - CVE-2014-9672
    - CVE-2014-9673
    - CVE-2014-9674
    - CVE-2014-9675

 -- Marc Deslauriers <marc.deslauriers@ubuntu.com>  Tue, 24 Feb 2015 10:35:56 -0500

freetype (2.4.8-1ubuntu2.1pexip1) pexip; urgency=low

  * Prepare Pexip packaging

 -- John-Mark Bell <jmb@pexip.com>  Tue, 24 Dec 2013 17:01:35 +0000

freetype (2.4.8-1ubuntu2.1) precise-security; urgency=low

  * SECURITY UPDATE: denial of service and possible code execution via NULL
    pointer dereference
    - debian/patches-freetype/CVE-2012-5668.patch: reset props_size in case
      of allocation error in src/bdf/bdflib.c.
    - CVE-2012-5668
  * SECURITY UPDATE: denial of service and possible code execution via heap
    buffer over-read in BDF parsing
    - debian/patches-freetype/CVE-2012-5669.patch: use correct array size
      in src/bdf/bdflib.c.
    - CVE-2012-5669

 -- Marc Deslauriers <marc.deslauriers@ubuntu.com>  Fri, 11 Jan 2013 13:45:45 -0500

freetype (2.4.8-1ubuntu2) precise; urgency=low

  * debian/patches-freetype/revert_scalable_fonts_metric.patch:
    - revert commit "Fix metrics on size request for scalable fonts.",
      it's breaking gtk underlining markups and creating some other 
      issues as well (lp: #972223)

 -- Sebastien Bacher <seb128@ubuntu.com>  Tue, 03 Apr 2012 10:42:05 +0200

freetype (2.4.8-1ubuntu1) precise; urgency=low

  * SECURITY UPDATE: Denial of service via crafted BDF font (LP: #963283)
    - debian/patches-freetype/CVE-2012-1126.patch: Perform better input
      sanitization when parsing properties. Based on upstream patch.
    - CVE-2012-1126
  * SECURITY UPDATE: Denial of service via crafted BDF font
    - debian/patches-freetype/CVE-2012-1127.patch: Perform better input
      sanitization when parsing glyphs. Based on upstream patch.
    - CVE-2012-1127
  * SECURITY UPDATE: Denial of service via crafted TrueType font
    - debian/patches-freetype/CVE-2012-1128.patch: Improve loop logic to avoid
      NULL pointer dereference. Based on upstream patch.
    - CVE-2012-1128
  * SECURITY UPDATE: Denial of service via crafted Type42 font
    - debian/patches-freetype/CVE-2012-1129.patch: Perform better input
      sanitization when parsing SFNT strings. Based on upstream patch.
    - CVE-2012-1129
  * SECURITY UPDATE: Denial of service via crafted PCF font
    - debian/patches-freetype/CVE-2012-1130.patch: Allocate enough memory to
      properly NULL-terminate parsed properties strings. Based on upstream
      patch.
    - CVE-2012-1130
  * SECURITY UPDATE: Denial of service via crafted TrueType font
    - debian/patches-freetype/CVE-2012-1131.patch: Use appropriate data type to
      prevent integer truncation on 64 bit systems when rendering fonts. Based
      on upstream patch.
    - CVE-2012-1131
  * SECURITY UPDATE: Denial of service via crafted Type1 font
    - debian/patches-freetype/CVE-2012-1132.patch: Ensure strings are of
      appropriate length when loading Type1 fonts. Based on upstream patch.
    - CVE-2012-1132
  * SECURITY UPDATE: Denial of service and arbitrary code execution via
    crafted BDF font
    - debian/patches-freetype/CVE-2012-1133.patch: Limit range of negative
      glyph encoding values to prevent invalid array indexes. Based on
      upstream patch.
    - CVE-2012-1133
  * SECURITY UPDATE: Denial of service and arbitrary code execution via
    crafted Type1 font
    - debian/patches-freetype/CVE-2012-1134.patch: Enforce a minimum Type1
      private dictionary size to prevent writing past array bounds. Based on
      upstream patch.
    - CVE-2012-1134
  * SECURITY UPDATE: Denial of service via crafted TrueType font
    - debian/patches-freetype/CVE-2012-1135.patch: Perform proper bounds
      checks when interpreting TrueType bytecode. Based on upstream patch.
    - CVE-2012-1135
  * SECURITY UPDATE: Denial of service and arbitrary code execution via
    crafted BDF font
    - debian/patches-freetype/CVE-2012-1136.patch: Ensure encoding field is
      defined when parsing glyphs. Based on upstream patch.
    - CVE-2012-1136
  * SECURITY UPDATE: Denial of service via crafted BDF font
    - debian/patches-freetype/CVE-2012-1137.patch: Allocate sufficient number
      of array elements to prevent reading past array bounds. Based on
      upstream patch.
    - CVE-2012-1137
  * SECURITY UPDATE: Denial of service via crafted TrueType font
    - debian/patches-freetype/CVE-2012-1138.patch: Correct typo resulting in
      invalid read from wrong memory location. Based on upstream patch.
    - CVE-2012-1138
  * SECURITY UPDATE: Denial of service via crafted BDF font
    - debian/patches-freetype/CVE-2012-1139.patch: Check array index values to
      prevent reading invalid memory. Based on upstream patch.
    - CVE-2012-1139
  * SECURITY UPDATE: Denial of service via crafted PostScript font
    - debian/patches-freetype/CVE-2012-1140.patch: Fix off-by-one error in
      boundary checks. Based on upstream patch.
    - CVE-2012-1140
  * SECURITY UPDATE: Denial of service via crafted BDF font
    - debian/patches-freetype/CVE-2012-1141.patch: Initialize field elements
      to prevent invalid read. Based on upstream patch.
    - CVE-2012-1141
  * SECURITY UPDATE: Denial of service via crafted Windows FNT/FON font
    - debian/patches-freetype/CVE-2012-1142.patch: Perform input sanitization
      on first and last character code fields. Based on upstream patch.
    - CVE-2012-1142
  * SECURITY UPDATE: Denial of service via crafted font
    - debian/patches-freetype/CVE-2012-1143.patch: Protect against divide by
      zero when dealing with 32 bit types. Based on upstream patch.
    - CVE-2012-1143
  * SECURITY UPDATE: Denial of service and arbitrary code execution via
    crafted TrueType font
    - debian/patches-freetype/CVE-2012-1144.patch: Perform input sanitization
      on the first glyph outline point value. Based on upstream patch.
    - CVE-2012-1144

 -- Tyler Hicks <tyhicks@canonical.com>  Fri, 23 Mar 2012 12:13:46 -0500

freetype (2.4.8-1) unstable; urgency=high

  * New upstream release
    - upstream fix for CVE-2011-3439.  Closes: #649122.
    - adjust libfreetype6.symbols for a newly-exported function.

 -- Steve Langasek <vorlon@debian.org>  Thu, 17 Nov 2011 22:28:14 +0000

freetype (2.4.7-2) unstable; urgency=low

  * Use dpkg-buildflags through debhelper.
  * Don't set -Werror in CFLAGS on alpha or m68k, to work around a compiler
    bug.  Closes: #646334.

 -- Steve Langasek <vorlon@debian.org>  Mon, 24 Oct 2011 22:02:32 +0000

freetype (2.4.7-1) unstable; urgency=low

  * New upstream release
    - upstream fix for CVE-2011-3256.  Closes: #646120.
    - drop debian/patches-freetype/0001-Fix-Savannah-bug-33992.patch,
      included upstream.
  * Pass --without-bzip2 to configure, to avoid unwanted dependency on
    libbz2.  Closes: #639638.
  * Standards-Version 3.9.2.

 -- Steve Langasek <vorlon@debian.org>  Sat, 22 Oct 2011 20:18:59 +0000

freetype (2.4.6-2) unstable; urgency=low

  * debian/patches-freetype/0001-Fix-Savannah-bug-33992.patch: [PATCH]
    Fix Savannah bug #33992.  Thanks to David Bevan
    <david.bevan@pb.com>.  Closes: #638348.

 -- Steve Langasek <vorlon@debian.org>  Sat, 20 Aug 2011 06:30:18 +0000

freetype (2.4.6-1) unstable; urgency=low

  * New upstream release
    - fixes CVE-2011-0226, a vulnerability in parsing of Type 1 fonts.
      Closes: #635871.
    - upstream now builds cleanly with -Werror and the new gcc-4.6 upstream
      warnings.  Closes: #625328.

 -- Steve Langasek <vorlon@debian.org>  Thu, 04 Aug 2011 05:49:09 +0000

freetype (2.4.4-2) unstable; urgency=low

  * Build for multiarch, using debhelper compat 9.
  * Add Pre-Depends: ${misc:Pre-Depends} to pick up multiarch-support
    dependency.

 -- Steve Langasek <vorlon@debian.org>  Wed, 22 Jun 2011 14:38:12 -0700

freetype (2.4.4-1) unstable; urgency=low

  * Acknowledge security NMU - thanks, Moritz!
  * New upstream release, closes: #606286, #600321
    - fixes PDF rendering issues.  Closes: #612484, LP: #709229.
    - fixes a rendering issue with 'S' glyphs in certain fonts.
      LP: #654010.
    - drop patches for CVE-2010-3855 and CVE-2010-3814, applied upstream.
    - drop patch ft2demos-2.1.7-ftbench.patch; doesn't apply cleanly, the
      code has changed significantly, patch never forwarded upstream.  If
      this is still an issue, someone will provide a fixed patch.
    - drop patch ft2demos-grkey.patch, fixed upstream.
  * debian/patches-freetype/enable-gxvalid-otvalid.patch: enable the
    otvalid and gxvalid table validation modules.  Thanks to Paul Wise
    <pabs@debian.org>.  Closes: #520879, LP: #239626.
  * debian/libfreetype6.symbols: update the symbols file for the same.
  * debian/rules et al.: convert to dh 7
  * drop INSTALL.* from the libfreetype6-dev docs.  Closes: #550971.
  * move homepage out of debian/copyright and into debian/control.
  * fix GPL link to point to GPL-2 explicitly.
  * clean up long-obsolete conflicts/replaces.
  * drop debian/README.quilt, redundant with debian/README.source.
  * drop debian/README.Debian, which talks about the long-finished transition
    from freetype1.
  * strip dependency_libs out of /usr/lib/libfreetype.la.
  * bump standards-version to 3.9.1.

 -- Steve Langasek <vorlon@debian.org>  Mon, 21 Feb 2011 14:10:46 -0800

freetype (2.4.2-2.1) unstable; urgency=medium

  * Non-maintainer upload by the Security Team.
  * Fix CVE-2010-3855 and CVE-2010-3814 (Closes: #602221)

 -- Moritz Muehlenhoff <jmm@debian.org>  Thu, 18 Nov 2010 21:16:12 +0100

freetype (2.4.2-2) unstable; urgency=low

  * debian/patches-ft2demos/f2tdemos-grkey.patch: update to fix another
    problem when building under gcc-4.5 that was overlooked in the previous
    version of the patch.  LP: #624740.

 -- Steve Langasek <vorlon@debian.org>  Sat, 28 Aug 2010 02:27:15 +0000

freetype (2.4.2-1) unstable; urgency=high

  * New upstream release
    - High urgency upload for RC security bugfix.
    - Corrects a stack overflow in the interpreter for CFF fonts
      (CVE-2010-1797).  Closes: #592399.
    - drop debian/patches-freetype/opentype-missing-glyphs, included
      upstream.
  * Update libfreetype6.symbols for two new functions.

 -- Steve Langasek <vorlon@debian.org>  Tue, 10 Aug 2010 00:19:04 -0700

freetype (2.4.0-2) unstable; urgency=medium

  * debian/patches-freetype/opentype-missing-glyphs: fix from upstream for
    glyphs from OpenType fonts failing to render.  Closes: #589256,
    LP: #605858.
  * Medium-urgency upload to fix important regression.

 -- Steve Langasek <vorlon@debian.org>  Fri, 16 Jul 2010 12:37:03 -0700

freetype (2.4.0-1) unstable; urgency=high

  * New upstream release (closes: #572576).
    - fixes CVE-2010-2497, CVE-2010-2498, CVE-2010-2499, CVE-2010-2500,
      CVE-2010-2519, and CVE-2010-2520
    - high-urgency upload for security bugfixes.
    - drop debian/patches-freetype/freetype-bytecode-interpreter.patch and
      debian/patches-freetype/enable-full-bytecode-interpreter - the
      bytecode interpreter is now enabled by default upstream at last!
    - drop debian/patches-freetype/freetype-bdflib-large-encodings.patch and
      debian/patches-freetype/uninitialized-vars.patch, applied upstream.
    - drop debian/patches-freetype/331-hmtx-no-shorts.diff, implemented
      differently upstream.
    - new symbol FT_Library_SetLcdFilterWeights added to the symbols table,
      bump the shlibs.
    - fixes problem with outlines for some OpenType fonts.  Closes; #583868.
  * Add a debian/watch file - though we won't use it internally due to the
    multiple tarball issues.
  * Begin to simplify debian/rules a little by trimming dead code.
  * Don't set SHELL = /bin/bash in debian/rules, no bashisms found in
    the current package.
  * debian/patches/ft2demos-grkey.patch: don't point grKEY() at an enum when
    it's being passed values that aren't defined in that enum, fixing a build
    failure with gcc 4.5.  Thanks to Brian M. Carlson for the preliminary
    patch.  Closes: #564989.
  * docs/PATENTS no longer exists, so we don't install it.
  * Add ${misc:Depends} substitutions to all packages, per lintian.
  * Standards-Version to 3.8.4, no changes required.
  * Clarify in debian/copyright that freetype can be used under GPLv2 or
    later.

 -- Steve Langasek <vorlon@debian.org>  Tue, 13 Jul 2010 17:09:32 -0700

freetype (2.3.11-1) unstable; urgency=low

  * New upstream release
    - drop debian/patches-freetype/proper-armel-asm-declaration.patch and
      debian/patches-freetype/CVE-2009-0946.patch, applied upstream.
    - new symbol tt_cmap13_class_rec added to the symbols table, bump the
      shlibs.

 -- Steve Langasek <vorlon@debian.org>  Mon, 12 Oct 2009 14:14:49 -0700

freetype (2.3.9-5) unstable; urgency=low

  * Pass proper --host/--build args to ./configure, to support
    cross-building.  Closes: #465292.
  * clean up a number of unused variables in debian/rules; maybe someday
    we'll get this package to converge on debhelper 7... :)
  * Fix the doc-base section for libfreetype6-dev.  Closes: #315845.
  * Remove one final reference to /usr/X11R6 in debian/rules.
  * Drop incorrect Replaces: freetype0, freetype1
  * Add debian/README.source, documenting the madness that is this source
    package.
  * Standards-Version to 3.8.0.
  * Fix multiple integer overflows leading to arbitrary code execution
    or DoS (CVE-2009-0946; Closes: #524925).  Thanks to Nico Golde for the
    NMU.

 -- Steve Langasek <vorlon@debian.org>  Mon, 01 Jun 2009 04:37:19 -0700

freetype (2.3.9-4) unstable; urgency=low

  * debian/patches-ft2demos/compiler-hardening-fixes.patch: always check the
    return value of fread(), to appease hardened compilers such as what's
    used in Ubuntu by default.  Set a good example, even if these demos
    shouldn't be security-sensitive!  Also, along the way catch and fix a
    small memory leak on error. :)
  * debian/patches-freetype/proper-armel-asm-declaration.patch: use __asm__
    for declaring assembly instead of asm, fixing a build failure on armel.

 -- Steve Langasek <vorlon@debian.org>  Sat, 14 Mar 2009 14:35:23 -0700

freetype (2.3.9-3) unstable; urgency=low

  * Drop spurious Suggests: on libfreetype6-dev.  Closes: #363937.
  * debian/patches-freetype/enable-subpixel-rendering.patch: enable subpixel
    rendering features, used by libcairo and xft to provide LCD colour
    filtering.  This is considered no more or less evil than the bytecode
    interpreter which we also enable.
  * Move debian/libfreetype6.copyright to debian/copyright, and selectively
    install it to the single binary package in debian/rules; the same
    copyright file is used for all the binaries anyway via symlinks, so
    there's no reason it shouldn't ship as debian/copyright.
    Closes: #381228.
  * Clip redundant LICENSE.TXT and GPL.TXT files from the
    libfreetype6-dev package.  Closes: #459802.

 -- Steve Langasek <vorlon@debian.org>  Fri, 13 Mar 2009 23:09:50 -0700

freetype (2.3.9-2) unstable; urgency=low

  * debian/rules: bump the shlibs version, since 2.3.9 introduces a handful
    of new symbols
  * debian/libfreetype6.symbols: add a new symbols file, which should cause
    most packages to have relaxed dependencies of libfreetype6 now.

 -- Steve Langasek <vorlon@debian.org>  Fri, 13 Mar 2009 16:57:23 -0700

freetype (2.3.9-1) unstable; urgency=low

  * New upstream version; closes: #519168.
    * fixes a SIGFPE in evince when displaying some PDFs.  Closes: #494350,
      LP: #277294.
    * fix a rendering issue with embedded Myriad_Pro fonts in some PDFs.
      LP: #330438.
    * fix a rendering issue with some glyphs not rendering in PDFs when
      an embedded font uses CID 0.  LP: #252250.
    * drop patches-freetype/no-segfault-on-load_mac_face, included
      upstream.
    * patches-ft2demos/ft2demos-2.1.7-ftbench.patch: drop unused
      patch chunk
  * fix up the get-orig-source target to autodetect the upstream version
    using the changelog by default.

 -- Steve Langasek <vorlon@debian.org>  Fri, 13 Mar 2009 01:07:28 -0700

freetype (2.3.7-2) unstable; urgency=high

  * High-urgency upload for RC bugfix.
  * Add debian/patches-freetype/no-segfault-on-load_mac_face, patch from
    upstream to fix a segfault due to uninitialized memory in certain
    failures of FT_Stream_New.  Closes: #487101.

 -- Steve Langasek <vorlon@debian.org>  Thu, 21 Aug 2008 12:09:17 -0700

freetype (2.3.7-1) unstable; urgency=low

  * New upstream release
  * Add a new get-orig-source rule to handle downloading & packing the bits
    for us
  * Build-depend on x11proto-core-dev instead of the obsolete x-dev.
  * Unset DH_VERBOSE when redirecting the output of dh_shlibdeps,
    otherwise the substvars are kinda messed up.
  * Fix a typo that caused debhelper log junk to be dumped into /usr.
  * Replace ${Source-Version} with ${binary:Version} in debian/control.
  * Don't install useless copies of /usr/share/doc/libfreetype6 in the
    other packages, the symlink is all we need.

 -- Steve Langasek <vorlon@debian.org>  Mon, 30 Jun 2008 17:57:56 -0700

freetype (2.3.6-1) unstable; urgency=low

  * New upstream release
    - Fixes multiple vulnerabilities in the PFB font parser (CVE-2008-1806,
      CVE-2008-1807, CVE-2008-1808).  Closes: #485841.
  * Fix some very bizarre quoting of $CFLAGS in debian/rules

 -- Steve Langasek <vorlon@debian.org>  Sun, 15 Jun 2008 23:52:53 -0700

freetype (2.3.5-1) unstable; urgency=low

  * New upstream release
    - Drop patches 374902-composite-glyphs, CVE-2006-3467_pcf-strlen,
      and CVE-2007-2754_ttgload, merged upstream.
    - Bump the shlibs to 2.3.5 for new symbols.

 -- Steve Langasek <vorlon@debian.org>  Sat, 07 Jul 2007 00:19:30 -0700

freetype (2.2.1-6) unstable; urgency=high

  * High-urgency upload for security fix.
  * Remove spurious patch file from the package diff, sigh.
  * Add debian/patches-freetype/CVE-2007-2754_ttgfload to address
    CVE-2007-2754, a bug allowing execution of arbitrary code via a crafted
    TTF image by way of an integer overflow.  Closes: #425625.

 -- Steve Langasek <vorlon@debian.org>  Wed, 23 May 2007 03:26:25 -0700

freetype (2.2.1-5) unstable; urgency=high

  * High-urgency upload for RC bugfix.
  * Add debian/patches-freetype/CVE-2006-3467_pcf-strlen.patch to
    address CVE-2006-3467, a missing string length check in PCF files that
    leads to a possibly exploitable integer overflow.  Thanks to Martin 
    Pitt for the patch.  Closes: #379920.

 -- Steve Langasek <vorlon@debian.org>  Tue, 12 Sep 2006 15:04:42 -0700

freetype (2.2.1-4) unstable; urgency=low

  * Drop libfreetype6.postinst code for cleaning up /usr/X11R6/lib;
    whatever version it applied to is pre-sarge, and this code is
    sufficiently blunt that I don't think it should be kept around.
    Closes: #386379.

 -- Steve Langasek <vorlon@debian.org>  Fri,  8 Sep 2006 13:35:30 -0700

freetype (2.2.1-3) unstable; urgency=low

  * Apply patch from Eugeniy Meshcheryakov <eugen@univ.kiev.ua>, applied
    upstream, to fix bug in rendering of composite glyphs.
    Closes: #374902.

 -- Steve Langasek <vorlon@debian.org>  Sun,  3 Sep 2006 04:21:43 -0500

freetype (2.2.1-2) unstable; urgency=low

  * Enable full bytecode interpreter instead of just the
    "non-patented portions".
  * Use $(CURDIR) instead of $(PWD) to build with sudo. Closes: #367579.

 -- Keith Packard <keithp@keithp.com>  Wed, 17 May 2006 00:00:35 -0500

freetype (2.2.1-1) unstable; urgency=low

  * New upstream release
    - Supersedes patches freetype-2.1.10-cvsfixes.patch, 
      freetype-2.1.10-fixaliasing.patch, freetype-2.1.10-fixautofit.patch,
      freetype-2.1.10-fixkerning.patch, freetype-2.1.10-memleak.patch,
      freetype-2.1.10-xorgfix.patch

 -- Steve Langasek <vorlon@debian.org>  Sat, 13 May 2006 13:57:54 -0700

freetype (2.2~rc4-1) unstable; urgency=low

  * New upstream release
    - this version should restore binary compatibility with version
      2.1.7.  Closes: #314385.
    - use the old ft2demos and freetype-docs for now; patch ft2demos
      (temporarily only!) to still use the internal headers, which are
      now no longer exported as part of the API
  * Patch to handle empty short metrics, as seen in BitStream Vera.
  * Bump shlibs to 2.2~rc4-1.  Closes: #316031.
  * Replace debian/rules patch handling with quilt; thanks to Jurij 
    Smakov <jurij@wooyd.org> for the patch.

 -- Steve Langasek <vorlon@debian.org>  Sat,  4 Mar 2006 22:06:38 -0800

freetype (2.1.10-3) unstable; urgency=low

  * Removed freetype-2.1.10-fixaliasing.patch to restore proper sub-pixel
    anti-aliased hinted rendering.  Thanks to Michael Biebl for reporting
    the bug.  I was able to reproduce the bug setting gnome-font-properties
    to: 96 dpi, sub-pixel anti-aliasing, full hinting, with Bitstream Vera
    Sans Roman 11 as desktop font.  (Closes: Bug#359104)
  * Added more fixes to debian/patches/freetype-2.1.10-cvsfixes.patch:
     * 2006-03-27  David Turner  <david@freetype.org>
        * src/sfnt/ttkern.c (tt_face_get_kerning): Fix a serious bug that
          causes some programs to go into an infinite loop when dealing with
          fonts that don't have a properly sorted kerning sub-table.
     * 2006-03-21  Zhe Su  <james.su@gmail.com>
        * src/base/ftoutln.c (FT_Outline_Get_Orientation): Improve algorithm.
       This is to prevent certain emboldened and hinted glyphs from becoming
       "weird".  See https://bugzilla.novell.com/show_bug.cgi?id=158573
       for details.
  * Oops, I inadvertently set the shlibs dependency to (>= 2.1.10-1)
    in 2.1.10-2.  Reverted to (>= 2.1.5-1).

 -- Anthony Fok <foka@debian.org>  Fri, 31 Mar 2006 04:11:27 +0800

freetype (2.1.10-2) unstable; urgency=low

  * Will Newton has agreed to let Steve Langasek adopt the package.
    Therefore, I have taken the liberty to set the Maintainer field
    to Steve, and to add myself as an uploader.  :-)  (See Bug#351821)

  * Acknowledge NMUs by Frans Pop (shlibs for udeb, Closes: Bug#355939)
    and by Joey Hess (xlibs-dev removal, Closes: Bug#346706).
    Thank you all!

  * Merge fixes from 2.1.10-1ubuntu1 (Many thanks!):
     * Patches for Malone #5560.
       [debian/patches/freetype-2.1.10-cvsfixes.patch]:
        - various fixes (mostly embolding which caused characters to
          slant upward, most evident for CJK users in KDE and icewm.
          (Closes: Bug#356495, Bug#356854)
       [debian/patches/freetype-2.1.10-xorgfix.patch]:
        - put back internal API used by xorg-x11
       [debian/patches/freetype-2.1.10-fixautofit.patch]:
        - fix autofit render setup
       [debian/patches/freetype-2.1.10-memleak.patch]:
        - fix memleak
       [debian/patches/freetype-2.1.10-fixkerning.patch]:
        - fix disabled kerning
       [debian/patches/freetype-2.1.10-fixaliasing.patch]:
        - fix anti-aliasing rendering
     * Changes by Jun Kobayashi <fm4j-kbys@asahi-net.or.jp>
    -- Jonathan Riddell <jriddell@ubuntu.com>  Mon, 16 Jan 2006 17:45:50 +0900

 -- Anthony Fok <foka@debian.org>  Sat, 25 Mar 2006 13:03:09 +0800

freetype (2.1.10-1.2) unstable; urgency=low

  * Non Maintainer Upload (closes: #355939)
  * Add support for udeb dependency resolution in shlibs file
  * Simplify debian/rules by making use of udeb support in debhelper
  * Update debhelper compatibility to level 5

 -- Frans Pop <fjp@debian.org>  Sat, 18 Mar 2006 17:07:46 +0100

freetype (2.1.10-1.1) unstable; urgency=low

  * NMU
  * Patch from Ben Hutchings for xlibs-dev transition. Closes: #346706

 -- Joey Hess <joeyh@debian.org>  Sun,  5 Mar 2006 20:31:17 -0500

freetype (2.1.10-1) unstable; urgency=low

  * New upstream (Closes: #298660, #245532).
  * New maintainer, co-maintainer required!
  * Disable CJK autohinting patch due to incompatability with this version
    of freetype.
  * Remove some very old unapplied patches.
  * Add freetype-config.1 manpage.
  * Add doc-base file for development docs. (Closes: #280827)
  * Fix build with non-default umask. (Closes: #307464, #166511)
  * Patch merged upstream. (Closes: #252673)
  * Acknowledge NMUS.
    (Closes: #221597, #225119, #226380, #249443, #251473, #302269, #259875)

 -- Will Newton <will@debian.org>  Mon, 13 Jun 2005 00:44:29 +0100

freetype (2.1.9-1) unstable; urgency=low

   * New upstream.

 -- Will Newton <will@debian.org>  Sat, 28 May 2005 14:49:00 +0100

freetype (2.1.7-2.4) unstable; urgency=high

  * Non-maintainer upload.
  * freetype-2.1.7/src/bdf/bdflib.c: When a glyph has zero width or height,
    a bitmap is not actually allocated for it, but the code used to try to
    use it anyway. Now it no longer does that. Fix by Steve Langasek,
    based on something I did earlier. Added
    debian/patches/300-bdflib-zero-width-glyphs.diff. Closes: #302269
    (Segmentation fault with certain bdf fonts).
  * freetype-2.1.7/src/bdf/bdflib.c: BDF font files with glyphs with an
    encoding value of at least 65536 would overflow the bitmap with 
    65536 bits which bdflib.c uses to keep track of whether it has seen
    an encoding already. Changed things so that encodings above the 
    limit cause an error code to be returned instead of a segfault
    happening. Ideally, the bitmap should be replaced with a more
    compact representation, but that is too big a change for something
    this small. I will, however, only lower the severity of the bug
    (305413) to normal, instead of marking it fixed. Added
    debian/patches/300-bdflib-large-encodings.diff.

 -- Lars Wirzenius <liw@iki.fi>  Sun, 24 Apr 2005 15:42:00 +0300

freetype (2.1.7-2.3) unstable; urgency=low

  * NMU
  * debian/patches/090-freetype-2.1.7-normalize-fix.diff: Patch
    by David Mossberger.  Backport from freetype2 CVS that fixes an
    off-by-order-of-magnitude performance issue in the normalization code.
    (Closes: #259875)
  
 -- dann frazier <dannf@debian.org>  Mon, 08 Nov 2004 19:06:57 -0700

freetype (2.1.7-2.2) unstable; urgency=low

  * NMU
  * debian/patches/080-freetype-2.1.7-backwards-compat.diff: Patch
    by Shaun Jackman, integration by Thom May. Fixes backwards
    compatibility (Closes: #251473)
  
 -- Frank Lichtenheld <djpig@debian.org>  Fri,  6 Aug 2004 01:03:36 +0200

freetype (2.1.7-2.1) unstable; urgency=medium

  * NMU
  * [debian/patches/patches/t1load-eexec.diff, debian/rules] Patch from
    upstream CVS
    (http://cvs.freetype.org/cgi-bin/viewcvs.cgi/freetype2/src/type1/t1load.c.diff?r1=text&tr2=1.89&tr1=1.88&r2=text&diff_format=u)
    to fix hanging gpdf processes. (Closes: #249443, #233255)

 -- J.H.M. Dassen (Ray) <jdassen@debian.org>  Fri,  4 Jun 2004 18:56:41 +0200

freetype (2.1.7-2) unstable; urgency=low

  * Acknowledging 2.1.7-1.1.  Many thanks to David Mosberger-Tang and
    fellow Debian developer J.H.M. Dassen (Ray) for fixing the
    gnumeric and abiword crashing problem on powerpc and ia64
    by compiling with -fno-strict-aliasing.  Will report upstream.
  * Applied Akito Hirai's freetype-2.1.7-autohint-cjkfonts-20031130.patch.
    Thanks to Firefly's detailed testing and development, and to Shuke
    (Fan Xiaoju) and Tetralet for building unofficial debs.  :-)
     - http://firefly.idv.tw/test/Forum.php?Board=1&Article=72498077a4859413781ed6885760caa7&Func=view&History=0
     - http://www.linuxfans.org/nuke/modules.php?name=Forums&file=viewtopic&t=51830
  * Converted changelog.Debian.gz to UTF-8.
  * Removed /usr/share/doc/libfreetype6/reference/.cvsignore.

 -- Anthony Fok <foka@debian.org>  Sat, 24 Jan 2004 08:00:31 +0800

freetype (2.1.7-1.1) unstable; urgency=high

  * NMU
  * [debian/control] Applied patch by David Mosberger-Tang
    <David.Mosberger@acm.org> to compile -fno-strict-aliasing. Freetype
    is apparently known to be unsafe for strict-aliasing rules defined
    by ANSI (and the compiler configuration files in the upstream
    source package itself reflect that), which caused crashes on ia64
    and powerpc. This patch has been confirmed to fix the gnumeric and
    abiword crashes on powerpc. (Closes: #221597, #225119, #226380).

 -- J.H.M. Dassen (Ray) <jdassen@debian.org>  Tue,  6 Jan 2004 11:35:55 +0100

freetype (2.1.7-1) unstable; urgency=low

  * New upstream version.

 -- Anthony Fok <foka@debian.org>  Sat, 15 Nov 2003 00:49:55 +0800

freetype (2.1.5-3) unstable; urgency=high

  * debian/patches/freetype-2.1.5-type1-crash.diff: prevents
    crashes when opening Type1 fonts with PaintType != 0 or
    StrokeWidth != 0, exhibited with e.g. Hershey fonts in gsfonts-other.
    Many thanks to Josselin Mouette (Debian fontconfig maintainer) for
    analysis and patch!  (Closes: Bug#216605, #216649, #216761)
  * FTC_SBit_Cache_Lookup() exhibits a bug in ah_hinter_load_glyph
    where FT_Render_Glyph may be called twice under some circumstances.
    Many thanks to Ralf for reporting and upstream author Werner Lemberg
    for fixing the bug.  (Closes: Bug#213232, #208943, #209715)
  * Added Conflicts: xpdf-reader (<< 1.00-4) to avoid problems with users
    upgrading from Debian 3.0.  Thanks to Adrian Bunk for the bug report.
    (Partially fixes Bug#214732)

 -- Anthony Fok <foka@debian.org>  Wed, 22 Oct 2003 10:58:14 +0800

freetype (2.1.5-2) unstable; urgency=low

  * Added patch by David Bevan ([devel] 2003-09-19) to fix read_pfb_tag()
    so it does not fail on end-of-file indicated (0x8003).
  * Do not install the irrelevant docs/reference/README.  (Closes: Bug#211755)

 -- Anthony Fok <foka@debian.org>  Sun, 21 Sep 2003 01:35:44 +0800

freetype (2.1.5-1) unstable; urgency=low

  * New upstream official 2.1.5 release.  (ftdocs is still 2.1.4.)
  * Set libfreetype6-udeb to Priority: extra to fix override disparity.

 -- Anthony Fok <foka@debian.org>  Tue, 16 Sep 2003 23:43:48 +0800

freetype (2.1.4-5) unstable; urgency=low

  * CVS updates as of 2003-08-18.  Upstream has restored binary
    compatibility with the FreeType 2.1.4 and previous releases.
  * Applied patch by Mike Fabian (2003-08-27): check bdf properties
    WEIGHT_NAME and SLANT case insensitively.  Many thanks!  :-)
  * Reversed YAMANO-UCHI Hidetoshi's 2003-06-13 change to ft2demos
    graph/x11/rules.mk; Debian shys away from setting rpath.

 -- Anthony Fok <foka@debian.org>  Thu, 28 Aug 2003 02:10:29 +0800

freetype (2.1.4-4) unstable; urgency=low

  * CVS updates as of 2003-06-07 with many fixes, including:
    - Werner Lemberg has fixed the problem FreeType 2 had with
      HuaTian multiple-level subglyphs fonts like htst3.ttf.
      Many thanks!  :-)
  * TT_CONFIG_OPTION_FORCE_UNPATENTED_HINTING is left undefined for now.
    (MS web core fonts like MonoType Arial would become distorted.)
  * Disable Firefly's GRAYS_USE_GAMMA patch for now: I have received
    several bug reports about "ugly fonts" or jaggies already, and I am
    not sure whether it is due to the adjusted gamma values or
    the new unpatented hinting in CVS.  Let's see what happens.  :-)
    (Closes: Bug#196029, #196048, #196086)
  * Yikes, Werner's number to pointer changes broke binary compatibility
    with XFree86 4.3.0.  I hope the patch
       100-freetype-2.1.4-CVS-int-fixed_p-incompatibility.diff
    correctly reverts the problem.  My apologies to the Debian XFree86
    for my oversight.
  * FreeType 2.1.4 was unable to read some gzip'ed fonts Many thanks to
    "Alexis S. L. Carvalho" <alexis@cecm.usp.br> for diagnosing and
    correcting the problem.  (Closes: Bug#184355)
  * Note to self: Debian's file/libmagic1 (4.02-4) misdetects
    libfreetype.so.6.3.3 as "Linux/i386 core" file on i386 platforms.

 -- Anthony Fok <foka@debian.org>  Sun,  8 Jun 2003 13:42:26 +0800

freetype (2.1.4-3) unstable; urgency=low

  * CVS updates as of 2003-06-01:
    - Removed my 010-ft2demos-2.1.4-ucs4.diff and
      Akito's 011-freetype-2.1.4-ttcmap4.diff: already applied upstream.
  * [ftoption.h] Enabled Graham Asher's unpatented hinting:
      #define TT_CONFIG_OPTION_BYTECODE_INTERPRETER
      #define TT_CONFIG_OPTION_COMPILE_UNPATENTED_HINTING
    Many thanks to Graham Asher and Artifex for their contribution!
  * Temporary disable Akito Hirai's CJK autohinting enhancement: it
    currently does not apply cleanly to FreeType CVS.
  * [libfreetype6-dev.files]: Added usr/lib/pkgconfig/ for freetype2.pc.
  * Added Firefly's patch to #define GRAYS_USE_GAMMA with finetune.

 -- Anthony Fok <foka@debian.org>  Tue,  3 Jun 2003 02:54:40 +0800

freetype (2.1.4-2) unstable; urgency=low

  * Applied CVS fixes as of 2003-04-09.
  * Applied freetype-2.1.3-ttcmap4.patch by Akito Hirai to handle buggy
    Unicode CMap (cmap4) in CJK Dyna fonts.
  * Applied Akito Hirai's autohinting enhancement for CJK fonts (2003-04-16).

 -- Anthony Fok <foka@debian.org>  Mon, 21 Apr 2003 01:48:07 +0800

freetype (2.1.4-1) unstable; urgency=low

  * New upstream release.
  * The Section for libfreetype6-dev has been changed from devel to libdevel.

 -- Anthony Fok <foka@debian.org>  Tue,  8 Apr 2003 23:28:21 +0800

freetype (2.1.3+2.1.4rc2-5) unstable; urgency=low

  * FreeType 2.1.4 release candidate as of 2003-03-27.
  * The rounding code in FT_Set_Char_Size() has been changed slightly
    from 2.1.3+2.1.4rc2-4.  Please test to see if native TrueType hinting
    (with bytecode interpreter) still looks good.  Thanks!
  * Fine-tuned font->num_indices in ft2demos/src/ftcommon.i by encoding.

 -- Anthony Fok <foka@debian.org>  Mon, 31 Mar 2003 03:47:29 +0800

freetype (2.1.3+2.1.4rc2-4) unstable; urgency=low

  * FreeType 2.1.4rc2 with CVS update as of 2003-03-20.
  * More rounding fixes from Artur Zaprzala.
  * Reverted FT_Set_Char_Size() to forced rounding as before.  This is
    a temporary measure to get bytecode-interpreter hinted fonts display
    properly.

 -- Anthony Fok <foka@debian.org>  Tue, 25 Mar 2003 01:34:15 +0800

freetype (2.1.3+2.1.4rc2-3) unstable; urgency=medium

  * The "Welcome to the world, Lucie Turner!" release.  :-)
  * FreeType 2.1.4rc2 with CVS update as of 2003-03-15.
  * Upstream author David Turner has fixed src/truetype/ttdriver.c
    (Set_Char_Sizes) rounding issues.  The fonts on the screen should
    look good as before now.  (Closes: Bug#181938, #183794, #182674)

 -- Anthony Fok <foka@debian.org>  Sun, 16 Mar 2003 00:05:22 +0800

freetype (2.1.3+2.1.4rc2-2) unstable; urgency=medium

  * Reversed upstream author's 2003-02-25 patch on ttdriver.c:
     - src/truetype/ttdriver.c (Set_Char_Sizes): fixed a rounding bug when
       computing the scale factors for a given character size in points with
       resolution.

    Not sure what how undoing this would affect autohinting, but at least
    rendering with bytecode interpreter is back to normal.  :-)
    (Follow-up: Bug#181938, #183794, #182674, etc.)

  * Tests with David Chester's suggested patches, e.g. symmetric "m".

  * Added a fix for double free in the embedded bitmap code in freetype.
    The bug was crashing OpenOffice.org.  Thanks to Mandrake's Gwenole
    Beauchesne for his suggested fix!  (Follow-up: Bug#183272)

 -- Anthony Fok <foka@debian.org>  Thu, 13 Mar 2003 00:51:09 +0800

freetype (2.1.3+2.1.4rc2-1) unstable; urgency=low

  * FreeType 2.1.4rc2 with CVS update as of 2003-02-28:
     - ft_gzip_file_done memory leak fix.  (May fix #175889, #176138)
     - scaling round-off error fix.  May fix #182674, #181938.
     - infinite loop fix in ftgzip.c.  (Closes: Bug#177439)
  * libfreetype6.postinst: Remove /usr/X11R6/lib/libfreetype.so* leftover
    by some old version of XFree86 package.
  * Added libfreetype6-udeb for the GTK frontend of the debian-installer.
    Many thanks to Sebastian Ley for providing the appropriate patch!
    (Closes: Bug#182208)
  * freetype2-demos now depends on the exact version of libfreetype6.
    (Closes: Bug#151233)

 -- Anthony Fok <foka@debian.org>  Wed,  5 Mar 2003 02:21:46 +0800

freetype (2.1.3-10) unstable; urgency=low

  * FreeType 2.1.4rc1 with CVS update as of 2003-02-18.  (Closes: Bug#179450)
  * Made 008-freetype-2.1.4rc1-ftccmap-ucs4.patch:
      ftc_cmap_family_init() now, like find_unicode_charmap() in ftobjs.c,
      favours UCS-4 charmap if there is one.
  * Made 009-freetype-2.1.4rc1-typo.patch:
      Minor typographical fixes, e.g. asian -> Asian.
  * Made 010-ft2demos-2.1.4rc1-ucs4.patch:
      Let ft2demos handle up to U+10FFFF.

 -- Anthony Fok <foka@debian.org>  Fri, 21 Feb 2003 02:59:12 +0800

freetype (2.1.3-9) unstable; urgency=low

  * Backed out David Turner's modified bluescale implementation (2.1.3-8)
    and put back David Chester's original patch (2.1.3-7) until rendering
    with bytecode interpreter turned on is improved.  (See Bug#179450)

 -- Anthony Fok <foka@debian.org>  Mon,  3 Feb 2003 03:44:56 +0800

freetype (2.1.3-8) unstable; urgency=low

  * CVS update as of 2003-01-31.  David Chester's bluescale patch is now
    implemented upstream.  Also, the excessive debug messages in 2.1.3-7
    should be gone now.

 -- Anthony Fok <foka@debian.org>  Sat,  1 Feb 2003 16:19:44 +0800

freetype (2.1.3-7) unstable; urgency=low

  * CVS update as of 2003-01-22.
  * Added David Chester's latest bluescale2 patch.  (2003-01-23 on the
    FreeType devel mailing list.)

 -- Anthony Fok <foka@debian.org>  Sat, 25 Jan 2003 02:16:52 +0800

freetype (2.1.3-6) unstable; urgency=low

  * Oops, forgot to run aclocal as "aclocal -I ." to search for
    ft-munmap.m4.  Thanks to Werner Lemberg for the note.

 -- Anthony Fok <foka@debian.org>  Sat, 18 Jan 2003 22:45:19 +0800

freetype (2.1.3-5) unstable; urgency=low

  * CVS update as of 2003-01-17.
  * Added a patch to relax table.Length checking because some buggy software
    pads it to a multiple of 4 bytes.
    (007-freetype-2.1.3-ttload-table-length.patch)
  * Updated to latest libtool and regenerate configure so it builds properly
    on mips/mipsel.  Thanks to Ryan Murray for reporting the issue.
    Also forwarded upstream.  (Closes: Bug#176044)

 -- Anthony Fok <foka@debian.org>  Fri, 17 Jan 2003 07:52:25 +0800

freetype (2.1.3-4) unstable; urgency=high

  * Oops, forgot to add the corresponding Depends: zlib1g-dev | libz-dev
    to libfreetype6-dev.  Fixed.  Thanks to Colin Walters for the reminder!
    (Closes: Bug#174019)

 -- Anthony Fok <foka@debian.org>  Mon, 23 Dec 2002 12:51:41 +0800

freetype (2.1.3-3) unstable; urgency=high

  * With the previous CVS update, configure.ac was revised, but autoconf
    was not run, leading to an unsubstituted @LIBZ@ in freetype-config.
    My apologies for the problems it caused.  (Closes: Bug#173834)
  * Patched configure.ac and unix-cc.in to set LDFLAGS=-lz and to ensure
    that libfreetype.so.* is explicitly linked with zlib.
  * Added Build-Dependency: libz-dev, autoconf.  (Note to self: remove
    autoconf later.)

 -- Anthony Fok <foka@debian.org>  Sun, 22 Dec 2002 06:03:03 +0800

freetype (2.1.3-2) unstable; urgency=low

  * CVS updates as of 2002-12-18.

 -- Anthony Fok <foka@debian.org>  Sat, 21 Dec 2002 01:28:23 +0800

freetype (2.1.3-1) unstable; urgency=low

  * New upstream release.
  * Revised my freetype-2.1.3-ttgload-monospace-halfwidth.patch to use
    52% as the threshold.
  * New version supports gzipped PCF fonts.  (Closes: Bug#163207)

 -- Anthony Fok <foka@debian.org>  Mon,  9 Dec 2002 01:36:21 +0800

freetype (2.1.2-10) unstable; urgency=low

  * Turning back on the bytecode interpreter.  Too tired to care now.
    May turn it off again when Xft2 and fontconfig are in Debian.
  * Removed libkpathsea-dev build-dependency.  It was used for the the
    FreeType 1 contributed tools, but those tools were not yet ported
    to FreeType 2.  Also removed the 'debian/\' file.  Thanks to
    P. Doblerman for the bug report.  (Closes: Bug#166064)

 -- Anthony Fok <foka@debian.org>  Thu, 24 Oct 2002 10:17:18 +0800

freetype (2.1.2-9) unstable; urgency=medium

  * By popular demand, disabled the ft-slight patch.  Let's see what happens.
    (Closes: Bug#164477)

 -- Anthony Fok <foka@debian.org>  Thu, 17 Oct 2002 23:37:36 +0800

freetype (2.1.2-8) unstable; urgency=low

  * CVS updates as of 2002-10-07
  * Applied David Chester's ft-slight patch.  Thanks to Roger So for the
    suggestion.  (Closes: Bug#163900)
  * Turned off the bytecode interpreter.

 -- Anthony Fok <foka@debian.org>  Fri, 11 Oct 2002 02:00:18 +0800

freetype (2.1.2-7) unstable; urgency=medium

  * CVS updates as of 2002-09-25
  * Revised ftbench.c to count by num_charcodes (cmap entries) instead of
    face->num_glyphs.
  * Oops, I forgot to uncomment dh_strip after a debug session!
    Thanks to Daniel Burrows for catching this!  (Closes: Bug#162346)

 -- Anthony Fok <foka@debian.org>  Thu, 26 Sep 2002 15:46:31 +0800

freetype (2.1.2-6) unstable; urgency=medium

  * CVS updates as of 2002-09-21 (after VER-2-1-3-RC2)
  * Backported patches that I made for Thiz Linux, as listed below.
  * Do not force horizontal.advance_Width_Max even when
    postscript.isFixedPitch is true so that the ASCII characters in some
    CJK fonts are displayed correctly.
  * Revised my CMap4 patch to take care of tt_cmap4_char_index() and
    tt_cmap4_char_next() too.  (Closes: Bug#161933)
  * ftbench allocates face->num_glyphs, but number of codepoints read
    from CMap4 may be more, causing it to segfault with opens___.ttf.
    Fixed.

 -- Anthony Fok <foka@debian.org>  Wed, 25 Sep 2002 09:45:14 +0800

freetype (2.1.2-5) unstable; urgency=high

  * CVS updates as of 2002-09-05
  * Fixed some typos in ftimage.h introduced in VER-2-1-3-RC1,
    e.g. s/zft_outline_reverse_fill/ft_outline_reverse_fill/
    so that gnome-print may be built properly.  Thanks to
    Rick Younie, Christian Marillat and Kalle Olavi Niemitalo
    for the bug report.  (Closes: Bug#159806)

 -- Anthony Fok <foka@debian.org>  Sun,  8 Sep 2002 23:18:29 +0800

freetype (2.1.2-4) unstable; urgency=high

  * s/FT_ENCODING_SYMBOL/FT_ENCODING_MS_SYMBOL/ (typo) in freetype.h .
    Thanks to Branden Robinson for tracking down the error.
    (Closes: Bug#159375)

 -- Anthony Fok <foka@debian.org>  Tue,  3 Sep 2002 11:35:42 +0800

freetype (2.1.2-3) unstable; urgency=low

  * CVS updates as of 2002-08-29 (around VER-2-1-3-RC1)
  * Make FreeType less strict when some slightly buggy fonts set
    the CMap format 4 last segment idRangeOffset to 0xFFFF.
    Thanks to Werner Lemberg and George Williams for pinpointing the bug.
    (Fixes: Bug#150678, #155864)

 -- Anthony Fok <foka@debian.org>  Mon,  2 Sep 2002 05:53:48 +0800

freetype (2.1.2-2) unstable; urgency=low

  * Added CVS updates as of 2002-08-06.
  * Werner Lemberg (one of the upstream authors) has fixed TTC reading
    problem.  Thanks to Kenshi Muto and Ishikawa Mutsumi for the report.
    (Closes: Bug#154221)
  * An extraneous /usr/X11R6/lib/libfreetype.so (not from this package)
    was the culprit to some of the mysterious segmentation faults
    that some users were experiencing.  Thanks to Akira TAGOH for tracking
    down the problem.  (Closes: Bug#142674, #149472, #149759, #150596)

 -- Anthony Fok <foka@debian.org>  Fri,  9 Aug 2002 02:22:00 +0800

freetype (2.1.2-1) unstable; urgency=low

  * New upstream release with CVS updates as of 2002-07-11.

 -- Anthony Fok <foka@debian.org>  Mon, 15 Jul 2002 02:24:09 +0800

freetype (2.1.1-3) unstable; urgency=medium

  * Sync'ed with CVS as of 2002-06-16.
  * "New version breaks Pango" was fixed by the newly recompiled
    Pango package.  (Thanks, Akira TAGOH!  :-)  (Closes: Bug#150039)
  * Applied patches from Detlef Würkner (003-freetype-type1-cmap.patch,
    004-freetype-select-charmap.patch): the latter one fixes
    the icon-text-disappears-in-Nautilus problem.  Many thanks!
    (Closes: Bug#150084)
  * Applied patch from Sven Neumann (005-freetype-pfr-direction.patch).
    Many thanks!

 -- Anthony Fok <foka@debian.org>  Wed, 19 Jun 2002 01:37:48 +0800

freetype (2.1.1-2) unstable; urgency=low

  * Up'ed versioned dependency to libfreetype6 (>= 2.1.1) because 2.1.1
    introduced some changes that is binary incompatible (but source
    compatible) with previous versions, and Pango needs to be recompiled.
  * Added fixes from CVS as of 2002-06-14.
  * TOP became TOP_DIR

 -- Anthony Fok <foka@debian.org>  Sun, 16 Jun 2002 13:28:33 +0800

freetype (2.1.1-1) unstable; urgency=medium

  * New upstream release.
  * Added versioned dependency to libfreetype6 (>= 2.1.0).  Thanks to
    Akira TAGOH for the suggestion.  (Closes: Bug#140772, Bug#140821)

 -- Anthony Fok <foka@debian.org>  Fri, 14 Jun 2002 00:51:01 +0800

freetype (2.0.9-1) unstable; urgency=high

  * New upstream release.  Among other enhancements, it contains this
    important fix:

     - Certain fonts, like "foxjump.ttf" contain broken name tables with
       invalid entries and wild offsets.  This caused FreeType to crash when
       trying to load them.

    Kudos to upstream author David Turner for fixing the bug so quickly!

    This bug causes gnome-print to crash for users with certain freeware
    or shareware fonts, so please put in woody.  Thanks!
    (Closes: Bug#135654, Bug#135896)

 -- Anthony Fok <foka@debian.org>  Tue, 12 Mar 2002 01:43:14 +0800

freetype (2.0.8-1) unstable; urgency=medium

  * New upstream version.  Contains a few more important bug fixes.
    Please put in woody.  Thanks!
  * libfreetype6-dev now Depends on libc6-dev | libc-dev
    (Closes: Bug#132640)
  * Uses new configure script so that it builds on the netbsd-i386
    Debian port too.  (Closes: Bug#132693)

 -- Anthony Fok <foka@debian.org>  Wed, 13 Feb 2002 03:35:52 +0800

freetype (2.0.7-1) unstable; urgency=medium

  * New upstream version.  Reportedly fixes a problem that may KDE to
    crash upon reading certain fonts.  (Yes, please put in Debian 3.0).
  * Applied upstream fix to freetype-config.

 -- Anthony Fok <foka@debian.org>  Tue,  5 Feb 2002 03:44:27 +0800

freetype (2.0.6-1) unstable; urgency=low

  * New upstream release with important bug fixes.
  * Removed two Debian small patches as they have been applied upstream.

 -- Anthony Fok <foka@debian.org>  Mon, 14 Jan 2002 01:25:06 +0800

freetype (2.0.5-2) unstable; urgency=low

  * Oops, README and .cvsignore were erroneously placed in /usr/bin in
    freetype2-demos.  Thanks to YAMASHITA Junji for the bug report.
    (Closes: Bug#119119)

 -- Anthony Fok <foka@debian.org>  Sun, 11 Nov 2001 23:55:40 +0800

freetype (2.0.5-1) unstable; urgency=low

  * New upstream release.
  * Updated libfreetype6.copyright.
  * Applied patch to builds/unix/freetype-config.in to prevent
    /usr/bin/freetype-config from providing gcc with -L/usr/lib.
    Thanks to Gordon Sadler for providing the patch.  (Closes: Bug#101391)
  * Added /usr/share/aclocal/freetype2.m4 for autoconf and friends.
    in libfreetype6-dev.  Thanks to Marcelo E. Magallon for contributing
    this file.  (Closes: Bug#117156)

 -- Anthony Fok <foka@debian.org>  Sat, 10 Nov 2001 13:10:25 +0800

freetype (2.0.2.20010514-1) unstable; urgency=low

  * New upstream snapshot, post-2.0.2 freetype2-current as of 2001-05-14.
  * Silly me!  I fixed the `missing "xlibs-dev" in Build-Depends'
    in 2.0.2.20010422-2, but closed the wrong bug report!?
    Thanks to Martin Schmitz for the bug report.  (Closes: Bug#95328)
  * libtool-1.4 is not 100% compatible with the libtool-1.3.5 included
    in the upstream source.  Also, it seems to be unnecessary to
    Build-Depends on libtool, therefore removed.
    Thanks to Laurent Bonnaud for the bug report.  (Closes: Bug#97552)
  * [ftoption.h]: #define TT_CONFIG_OPTION_BYTECODE_INTERPRETER

 -- Anthony Fok <foka@debian.org>  Tue, 15 May 2001 16:49:26 -0600

freetype (2.0.2.20010422-2) unstable; urgency=medium

  * Hehe, silly me, I forgot to add "xlibs-dev" to Build-Depends
    when I merged in freetype2-demos.  Thanks to Martin Michlmayr
    for the notice.  Closes: Bug#94569.

 -- Anthony Fok <foka@debian.org>  Thu, 26 Apr 2001 21:20:17 -0600

freetype (2.0.2.20010422-1) unstable; urgency=low

  * Updated to post-2.0.2 freetype2-current as of 2001-04-22.
  * On i386, freetype2-demos is rebuilt with xlibs_4.0.2-13 instead of the
    pre-release xlibs_4.0.3.  My apologies.
  * Replaced "tetex-dev" with "libkpathsea-dev" in Build-Depends.
    Thanks to Michael Schmitz for the bug report.  Closes: Bug#91897.
  * Updated README.Debian to reflect the FreeType 1.x package name
    change from freetype2{,-dev} [sic] to libttf{2,-dev}.

 -- Anthony Fok <foka@debian.org>  Mon, 23 Apr 2001 23:08:51 -0600

freetype (2.0.2.20010412-1) unstable; urgency=low

  * New upstream release, post-2.0.2 freetype2-current as of 2001-04-12.
  * Arnd Bergmann, Tom Kacvinsky et al. pinpointed and fixed a bug
    in FreeType-2.0.2 which caused KDE and "xterm -fa" to segfault.
    Thanks guys!  :-)  Closes: Bug#89326.
  * New binary package: freetype2-demos.
  * The source package reorganized to include three upstream tarballs
    (freetype, ftdocs, ft2demos) in one *.orig.tar.gz.

 -- Anthony Fok <foka@debian.org>  Fri, 13 Apr 2001 02:02:42 -0600

freetype (2.0.1.20010317-1) unstable; urgency=low

  * Updated to freetype2-current as of 2001-03-17.
  * [builds/unix/install.mk]:
     - IMHO, the current upstream source caters too much to broken
       compilers that the Unix build suffers somewhat.
     - Use sed to replace all instances of
       <freetype/{,config/,internal/}*.h>
       with FT2_{PUBLIC,CONFIG,INTERNAL}_FILE(*.h), which currently
       expands to <freetype2/freetype/{,config/,internal/}*.h>
       in freetype/config/ftheader.h and freetype/internal/internal.h.
     - This fix, without sacrificing compatibility on some brain-dead
       compilers on other platforms, may mean that
       "-I/usr/include/freetype2" is no longer needed on Unix/Linux/Hurd
       platforms.
     - But it would be very foolish to remove "-I/usr/include/freetype2".
       Thou shalt always use $(shell freetype-config --cflags).
     - Thanks to Gordon Sadler for the suggestion.  :-)
       Closes: Bug#79951.
  * [builds/unix/ft2unix.h]:
     - Removed the FT2_{PUBLIC,CONFIG,INTERNAL}_FILE macros because
       they are already defined in freetype/config/ftheader.h.
     - Use FT2_ROOT instead.  Afterall, cpp on Unix is not broken.  ;-)
     - Thanks to Takuo Kitame for reporting the conflicting #define's.
       Closes: Bug#89363.
  * [debian/rules]: Moved out some old cruft to rules.museum.

 -- Anthony Fok <foka@debian.org>  Mon, 19 Mar 2001 03:27:14 -0700

freetype (2.0.1.20010312-1) unstable; urgency=low

  * Updated to freetype2-current as of 2001-03-12.
  * [debian/control]:
     - Build-Depends: debhelper (>= 3.0.0), ...
     - Standards-Version: 3.5.2

 -- Anthony Fok <foka@debian.org>  Fri, 16 Mar 2001 02:21:31 -0700

freetype (2.0.1.20010308-1) unstable; urgency=low

  * Updated to freetype2-current as of 2001-03-08.
  * Corrected platform detection on Hurd.  Thanks to Jeff Bailey,
    Werner and David for the fix.  Closes: Bug#87691.

 -- Anthony Fok <foka@debian.org>  Fri,  9 Mar 2001 00:50:12 -0700

freetype (2.0.1-1) unstable; urgency=low

  * New upstream release.

 -- Anthony Fok <foka@debian.org>  Fri,  1 Dec 2000 17:58:32 -0700

freetype (2.0-1) unstable; urgency=low

  * New upstream FreeType 2 official release.
     - Source package: freetype
     - Binary packages: libfreetype6 and libfreetype6-dev.
    The source package of FreeType 1.3.1 has been renamed to freetype1.
  * [README.Debian]: Documents the source and binary package names,
      and recommends users to migrate to FreeType 2.

 -- Anthony Fok <foka@debian.org>  Mon, 20 Nov 2000 05:16:13 -0700

freetype (1.3.1-1) unstable; urgency=low

  * New official upstream release.
  * [contrib/ttf2pfb/ttf2pfb.c]: Applied patch by fellow Debian developer
      Daniel Jacobowitz to fix a va_arg problem that prevents it from
      building on powerpc.  Thanks a million!  :-)  (closes: Bug#54539)

 -- Anthony Fok <foka@debian.org>  Mon, 10 Jan 2000 06:12:51 -0700

freetype (1.3.1-0) unstable; urgency=low

  * New upstream release candidate (1999-12-08).
  * [debian/rules]: Uses "dh_makeshlibs -V 'freetype2 (>= 1.3.1)'"
      because 1.3 have some new APIs not in 1.2.  Thanks to suggestion
      by ISHIKAWA Mutsumi <ishikawa@linux.or.jp> (closes: Bug#52319).
  * Added new entries for Arphic PL fonts in /etc/ttf2pk/ttfonts.map
  * Modified UBig5.sfd to suit the Big5 Arphic PL fonts.

 -- Anthony Fok <foka@debian.org>  Sun, 12 Dec 1999 11:13:20 -0700

freetype (1.3-2) unstable; urgency=low

  * Corrected the symlink
    /usr/share/doc/freetype2/changelog.gz -> docs/changes.txt
    to -> docs/changes.txt.gz.  (Hehe, major oversight.  :-)
    Thanks to Michael Osamu Shiobara for the bug report.
    (closes: Bug#50428)

 -- Anthony Fok <foka@debian.org>  Wed, 17 Nov 1999 04:10:41 -0700

freetype (1.3-1) unstable; urgency=low

  * New upstream release (libttf.so.2.2.0) with patches as of 1999-10-21.
  * Standards-Version: 3.1.0
  * Removed debian/freetype2-dev.compress because debhelper-2.0.69
    no longer compresses *.png.
  * Backed out the patch applied by Anthony Wong <ypwong@debian.org> to
    contrib/ttf2pfb/configure in freetype_1.2-6.1 because upstream fixed
    ttf2pfb.c to #include "extend/ftxpost.h" rather than "ftxpost.h".
    Nonetheless, thanks for the NMU!  :-)
  * [debian/rules]: FHS-compliancy and general clean-up
      - s/pre-binary/install/g; and removed install-stamp.
      - s!usr/doc!usr/share/doc!g;
      - Referred to the latest /usr/doc/debhelper/examples/rules*
        and used DH_OPTIONS to reduce clutter.
      - Oops!  I used bashism but set "SHELL = /bin/sh".  Changed to
        "SHELL = /bin/bash".  :-)
      - Install upstream docs/changes.txt as changelog.gz in the
        freetype2 (shared library) package.

 -- Anthony Fok <foka@debian.org>  Sun, 14 Nov 1999 01:15:21 -0700

freetype (1.2-6.1) unstable; urgency=low

  * Non-maintainer upload (see bug #38813)
  * Added 'CPPFLAGS= ... -I$srcdir/../../lib/extend' to
    contrib/ttf2pfb/configure, otherwise compile will fail for
    ftxpost.h cannot be found.
  * license.txt.gz is not shipped (lintian complains)

 -- Anthony Wong <ypwong@debian.org>  Thu,  3 Jun 1999 02:04:44 +0800

freetype (1.2-6) unstable; urgency=low

  * Copied debian/postinst to debian/freetype-tools.postinst
    so mktexlsr is (only) run for the freetype-tools package.
    Thanks to Andrew for reporting this bug. (closes: Bug#36502)
  * Added some more font entries to /etc/ttf2pk/ttfonts.map.

 -- Anthony Fok <foka@debian.org>  Thu, 22 Apr 1999 17:54:53 -0600

freetype (1.2-5) unstable; urgency=low

  * Applied upstream freetype-1.2-current.diff.gz as of 1999-04-09.
  * [contrib/ttf2pfb/t1asm.c]: Incorporated patch for glibc 2.1
      donated by Hartmut Koptein <koptein@et-inf.fho-emden.de>.
      (Taken from the t1utils package.  :-)  (closes: Bug#35742)
  * [contrib/ttf2pk/filesrch.c]: Changed "DllImport" to "KPSEDLL"
      (changes between kpathsea 3.2 and 3.3).  Thanks Werner!  :-)
  * [debian/rules]:
      - Replaced the for loop with a more verbose alternative to ensure
        make stops when it encounters an error when building one of the
        contrib programs.
      - Renamed t1asm to t1asm-freetype, and getafm to getafm-freetype,
        until they are merged with the ones in t1utils and psutils.
  * freetype-tools now also Suggests: psutils (>= 1.17-7)

 -- Anthony Fok <foka@debian.org>  Mon, 12 Apr 1999 01:08:23 -0600

freetype (1.2-4) unstable; urgency=low

  * Rebuilt with glibc-2.1 and tetex-lib (shared kpathsea library).
  * [debian/rules]: Changed usr/share/texmf to usr/lib/texmf
      for the new FHS-compliant directory layout in teTeX.
  * [debian/control]: freetype-tools now Suggests: tetex-bin
      (>= 0.9.990310-1), t1utils (>= 1.2-2)

 -- Anthony Fok <foka@debian.org>  Mon,  5 Apr 1999 16:39:08 -0600

freetype (1.2-3) frozen unstable; urgency=low

  * Applied the upstream freetype-1.2-current.diff.gz as of 1999-01-18
    which fixes a nasty Raster bug occurs only when clipping very large
    outlines to a small target bitmap or pixmap.

 -- Anthony Fok <foka@debian.org>  Tue, 19 Jan 1999 22:04:32 -0700

freetype (1.2-2) frozen unstable; urgency=low

  * Applied the upstream freetype-1.2-current.diff.gz as of 1998-12-27
    Mostly bug fixes.
  * Added configure.in and Makefile.in for contrib/{ttf2pfb,ttfbanner},
    so these tools are now included in the freetype-tools package.
  * [debian/control]:
      - Removed the "<" and ">", and added a suggestion
        to Debian-JP's X server with X-TT support in freetype2's
        package description.
      - Now freetype-tools also Suggests: t1utils, which contains
        /usr/bin/t1asm that helps ttf2pfb create real .pfa and .pfb
        files.  (Also added a note in README.Debian.)
  * Updated the upstream authors' e-mail addresses in "control" and
    "copyright."
  * [debian/changelog]: Add the changelog of the freetype (1.1-0.1)
      non-maintainer release done by Marcelo E. Magallon
      <mmagallo@debian.org> in June 1998.  I forgot to do so back
      then.  Sorry!  :-)
  * Renamed debian/compress to debian/freetype2-dev.compress, so *.png
    are no longer compressed to *.png.gz.

 -- Anthony Fok <foka@debian.org>  Tue, 29 Dec 1998 02:16:07 -0700

freetype (1.2-1) frozen unstable; urgency=low

  * New upstream release.
  * Recompiled with libc6 (2.0.7u-7).
  * [debian/control]: Updated to standards version 2.5.0.0 (no changes).
  * [contrib/ttf2pk/configure.in]: Modified the order of the header
      include paths to ensure that "-I./../../lib" is placed before
      "-I/usr/include".  Thanks to Roman.Hodek@informatik.uni-erlangen.de
      for the bug report (forwarded upstream).  (Fixes: #27920)

 -- Anthony Fok <foka@debian.org>  Sat,  5 Dec 1998 15:13:48 -0700

freetype (1.1-1998-09-12-2) unstable; urgency=low

  * [debian/postinst]: Oops, the command "ldconfig" somehow disappeared
      in the last upload.  Fixed.  :-)

 -- Anthony Fok <foka@debian.org>  Sun, 11 Oct 1998 19:58:32 -0600

freetype (1.1-1998-09-12-1) unstable; urgency=low

  * New upstream development snapshot.
  * Added "--with-kpathsea-dir=/usr" to ttf2pk's configure.
  * [debian/rules]:
      - TTF2PKINPUTS = usr/lib/texmf/ttf2pk
      - TTF2TFMINPUTS = usr/lib/texmf/ttf2tfm
      - *.sfd are now installed in $(TTF2PKINPUTS) and $(TTF2TFMINPUTS).
      - $(TTF2PKINPUTS)/ttfonts.map is a symlink to /etc/ttf2pk/ttfonts.map.
  * [debian/freetype-tools.conffiles]: Added /etc/ttf2pk/ttfonts.map.
  * [debian/postinst]: Added #DEBHELPER#.
  * [debian/freetype-tools.postinst]: Runs /usr/bin/mktexlsr if it exists.
  * [debian/control]: freetype-tools now Suggests: tetex-bin (>= 0.9-1).

 -- Anthony Fok <foka@debian.org>  Sat, 12 Sep 1998 19:55:17 -0600

freetype (1.1-1998-08-29-1) unstable; urgency=low

  * New upstream development snapshot.
  * Now installs ttf2bdf and ttf2pk's documentation.
    ttf2pk/ttf2tfm's *.sfd files are now placed in /usr/lib/ttf2tfm.
  * changelog.gz now points to the re-added commitlog.gz.
  * Changed "numGlymphId" to "cmap4->numGlyphId" in lib/extend/ftxcmap.c.

 -- Anthony Fok <foka@debian.org>  Mon, 31 Aug 1998 04:37:57 -0600

freetype (1.1-1) unstable; urgency=low

  * New upstream release.  The old freetype-1.0 source package has been
    renamed to "freetype1" and is now obsolete.
  * Upgraded to standards version 2.4.1.0 (no changes).
  * The package soname has been upgraded from 1 to 2. (libttf.2)
  * Updated the package descriptions according to freetype.spec.
  * Since teTeX 0.9 and the new <kpathsea/kpathsea.h> is in Debian,
    ttf2pk is now compiled and included in freetype-tools.
  * Added postinst to run ldconfig as per Debian Policy.  (Lintian)
  * [debian/control]: Added some package relationships w.r.t. freetype1:
      - freetype2 -- Replaces: freetype1
      - freetype2-dev -- Conflicts: freetype1-dev
  * [debian/rules]:
     - /usr/lib/libttf.la is now installed in the freetype2-dev package.
     - Moved the developer's documentation into the freetype2-dev package.
       Thanks to "Marcelo E. Magallon" <mmagallo@debian.org> for suggestion.
     - Added "--dpkg-shlibdeps-params=-Ldebian/tmp/DEBIAN/shlibs" to
       dh_shlibdeps when packaging freetype-tools.
     - Added patch from /usr/doc/lintian/libtool-workarounds.txt
       to solve the -rpath problem.  Debian's libtool-1.2 handles the -lc
       problem quite nicely already, so that part of the patch is not used.
     - Added a GNU GPL copyright statement at the top.  :-)
  * Ran libtoolize from the Debian libtool-1.2 package.  This solves the
    -lc problem.  :-)  config.guess and config.sub are taken from the ones
    in /usr/share/automake/ though because they are newer.  (Thanks to
    the libtool bug report filed by Jim Pick <jim@jimpick.com> for hints.)
  * Removed debian/README.Debian.

 -- Anthony Fok <foka@debian.org>  Fri, 28 Aug 1998 03:49:21 -0600

freetype (1.1-0.1) unstable; urgency=low

  * New upstream version. Non-maintainer upload (I need this in order to
    build new upstream version of gltt!)
  * Applied patches from previous version.
  * Applied libtool rpath fix patch and removed rpath from compilation
    parameters. Changed ltconfig to provide inter-library dependencies.
  * Upgraded to Standards 2.4.1
  * Changed package name to freetype2 and other control fields accordingly
    (this could be a problem... what about packages that depend on
    freetype1?)
  * Added "Conflitcs: freetype1 (<= 1.0.0.1998-03-22-1)" to freetype-tools
    because of the mo files freetype1 contains and that are now in
    freetype-tools, alogn-side the programs that use the files.

 -- Marcelo E. Magallon <mmagallo@debian.org>  Sat, 27 Jun 1998 15:59:36 -0600

freetype (1.0.0.1998-03-22-1) frozen unstable; urgency=low

  * New upstream snapshot bugfix release as of 1998-03-22.
     - ttobjs.c: The storage area is now freed in Instance_Destroy,
       because it's the place it should have been from the very start.
       A very sick bug spotted by Ram. Thanks again !!     - DavidT
     - fixed a nasty allocation bug in ttf2tfm.c
     - corrected a spelling error (strcpy->strcmp) in ttf2pk.c
     - new email address for Werner Lemberg (wl@gnu.org)
     - (again) a stupid error fixed in ttf2pk.c
     - Some fixes to make the package compile smoothless with the make
       program of Solaris.
     - too much fixed in po/Makefile.in.in :-)
  * /usr/doc/freetype/README.gz and /usr/lib/libttf.la are now installed.

 -- Anthony Fok <foka@debian.org>  Wed, 25 Mar 1998 16:18:50 -0700

freetype (1.0.0.1998-03-13-1) unstable; urgency=low

  * New upstream snapshot including upstream patch as of 1998-03-13.

 -- Anthony Fok <foka@debian.org>  Sun, 15 Mar 1998 15:04:10 -0700

freetype (1.0-1) unstable; urgency=low

  * New upstream release (including upstream patch as of 1998-02-17).
  * Updated copyright and README.Debian.
  * Upgraded to standards version 2.4.0.0 (no changes).
  * Enabled gettext support.
  * Added .PHONY targets in Makefile.in's.
  * Added -lc for linking libttf.so* (Reported by Lintian).
  * Various FreeType test programs now have man pages linked to
    /usr/man/man7/undocumented.7.gz (Reported by Lintian).
  * debian/control: Revised package description.
  * debian/rules: Commented out dh_du.
  * Moved /usr/include/freetype/freetype.h to /usr/include/freetype.h.

 -- Anthony Fok <foka@debian.org>  Wed, 18 Feb 1998 01:12:03 -0700

freetype (0.beta.1998.01.06-1) unstable; urgency=low

  * New upstream snapshot release.
  * Thanks to the libtool patch posted by Hirotsugu Kakugawa
    <h.kakugawa@computer.org> on the freetype-devel mailing list
    (and some local tweaking), the Debian freetype package finally
    provides the library and header files!  Hurray!  (Fixes Bug#16365)
  * Splitted the package into freetype0, freetype0-dev and freetype-tools.
  * Added debian/compress to ensure that /usr/doc/freetype0/image/*.png
    are not compressed.
  * Revised README.Debian.

 -- Anthony Fok <foka@debian.org>  Thu,  8 Jan 1998 20:46:14 -0700

freetype (0.beta.1997.12.25-1) unstable; urgency=low

  * New upstream snapshot release.
  * Modified /usr/doc/freetype/copyright to include the new license.txt.
    (Yes, FreeType's license has changed.)
  * Have a blessed Merry Christmas!

 -- Anthony Fok <foka@debian.org>  Fri, 26 Dec 1997 11:26:25 -0700

freetype (0.beta.1997.12.16-1) unstable; urgency=low

  * New upstream release.
  * /usr/bin/ttf_{lint,timer,view,zoom} no longer exists.  The upstream
    authors have renamed them as /usr/bin/{ftlint,fttimer,ftview,ftzoom}
    and have also added other nifty test programs!  :)
  * debian/rules: Switched to debhelper.
  * debian/control: Upgraded Standards-Version to 2.3.0.1 and increased
    Priority to optional.  :)
  * Revised /usr/doc/freetype/copyright.  FreeType is now truly DFSG-free!
    (Fixes Bug#16030)
  * Revised README.Debian.
  * Changed my maintainer e-mail address to <foka@debian.org>.  :)
  * Sorry, the library and header files are not yet included.
    I have yet to learn how.  :)

 -- Anthony Fok <foka@debian.org>  Wed, 17 Dec 1997 03:02:49 -0700

freetype (0.4-4) unstable; urgency=low

  * Corrected the freetype mailing-list server's address from
    "@lists.tu-muenchen.de" to "@lists.lrz-muenchen.de" in the files
    /usr/doc/freetype/readme.1st and license.txt.
  * Improved the package description and added a URL link to the
    FreeType Project Home Page
  * Removed "Keywords", "Primary-site" and "Original-site" from the package's
    description, but kept "Authors" and "Maintained-by" (Closed bug #12510).

 -- Anthony Fok <foka@gpu.srv.ualberta.ca>  Sun, 21 Sep 1997 18:24:42 -0600

freetype (0.4-3) unstable; urgency=low

  * Rebuilt with both libc6 and xlib6g (Fixes bug #12784).
  * Updated to Standards-Version: 2.3.0.0.

 -- Anthony Fok <foka@gpu.srv.ualberta.ca>  Wed, 10 Sep 1997 21:57:20 -0600

freetype (0.4-2) unstable; urgency=low

  * Renamed /usr/bin/{lint,timer,view,zoom} to
    /usr/bin/ttf_{lint,timer,view,zoom} to avoid name conflicts with other
    programs (Fixes bugs #12096, #12136).
  * Closed bug #11193 (freetype AR4 available).

 -- Anthony Fok <foka@gpu.srv.ualberta.ca>  Tue, 19 Aug 1997 17:53:32 -0600

freetype (0.4-1) unstable; urgency=low

  * New maintainer.
  * New upstream release.
  * Updated to Standards-Version: 2.2.0.0.

 -- Anthony Fok <foka@gpu.srv.ualberta.ca>  Mon, 11 Aug 1997 08:26:17 -0600

freetype (0.3-1) unstable; urgency=low

  * Upstream update. Sadly the envisioned Christmas target of an X truetype
    rasterizer has been abandoned.

 -- Christoph Lameter <clameter@waterf.org>  Tue, 24 Dec 1996 12:52:24 -0800

freetype (0.1-1) unstable; urgency=low

  * Initial Release.

 -- Christoph Lameter <clameter@waterf.org>  Thu, 7 Nov 1996 11:51:45 -0800<|MERGE_RESOLUTION|>--- conflicted
+++ resolved
@@ -1,14 +1,4 @@
-<<<<<<< HEAD
-freetype (2.5.2-3+deb8u2pexip1) pexip; urgency=low
-
-  * New upstream release
-
- -- John-Mark Bell <jmb@pexip.com>  Tue, 09 May 2017 15:50:21 +0100
-
-freetype (2.5.2-3+deb8u2) jessie-security; urgency=high
-=======
 freetype (2.6.3-3.2) unstable; urgency=high
->>>>>>> 8831b1e4
 
   * Non-maintainer upload.
   * Better protect `flex' handling (CVE-2017-8105) (Closes: #861220)
@@ -17,17 +7,7 @@
 
  -- Salvatore Bonaccorso <carnil@debian.org>  Thu, 27 Apr 2017 20:57:40 +0200
 
-<<<<<<< HEAD
-freetype (2.5.2-3+deb8u1pexip1) pexip; urgency=low
-
-  * Migrate to Jessie
-
- -- John-Mark Bell <jmb@pexip.com>  Wed, 22 Feb 2017 13:59:27 +0000
-
-freetype (2.5.2-3+deb8u1) jessie-security; urgency=high
-=======
 freetype (2.6.3-3.1) unstable; urgency=medium
->>>>>>> 8831b1e4
 
   * Non-maintainer upload.
   * CVE-2016-10244: Heap-buffer-overflow
@@ -115,6 +95,18 @@
   * Release 2.5.2-4
 
  -- Keith Packard <keithp@keithp.com>  Sun, 15 Mar 2015 22:46:29 -0700
+
+freetype (2.5.2-3+deb8u2pexip1) pexip; urgency=low
+
+  * New upstream release
+
+ -- John-Mark Bell <jmb@pexip.com>  Tue, 09 May 2017 15:50:21 +0100
+
+freetype (2.5.2-3+deb8u1pexip1) pexip; urgency=low
+
+  * Migrate to Jessie
+
+ -- John-Mark Bell <jmb@pexip.com>  Wed, 22 Feb 2017 13:59:27 +0000
 
 freetype (2.5.2-3) unstable; urgency=medium
 
